--- conflicted
+++ resolved
@@ -36,21 +36,12 @@
         "attention_type": "sdpa"
     },
     "inputs": {
-<<<<<<< HEAD
         "prompt": "A surreal night-time confrontation in a rain-soaked city alley glowing with neon reflections. Two men stand several feet apart beneath a flickering streetlight, locked in a silent standoff. Rain streaks down their faces and coats, steam rising from the pavement around their boots. Neon signs in cyan and violet blur into abstract shapes behind them, casting sharp color contrast across their tense expressions. A slow wind lifts fabric and loose debris, amplifying the sense of imminent conflict. Shot from a low, cinematic angle with strong leading lines, shallow depth of field, high contrast lighting, ultra-detailed realism, dramatic atmosphere, modern neo-noir aesthetic, high-end film still.",
         "resolution": 720,
         "aspect_ratio": "16:9",
         "height": 704,
         "width": 1280,
         "seed": 255511387,
-=======
-        "prompt": "A joyful Santa Claus standing full-body in a festive dance studio, wearing a classic red and white fur-trimmed suit with shiny black boots and a wide black belt with a gold buckle. His snowy white beard and twinkling eyes radiate warmth and cheer. He is standing upright at center frame, feet planted on the polished dance floor, arms relaxed at his sides, with a friendly, welcoming expression.\n\nThe setting is a professional dance studio bathed in rich green mood lighting: polished wooden floor with glossy reflections, soft atmospheric haze in the air, and bright green studio lights and glowing green panels casting vibrant emerald tones throughout the scene. Subtle green rim lighting outlines Santa\u2019s silhouette and creates depth, while soft key lights highlight the textures of his suit and beard. Background elements like studio mirrors and dance fixtures are gently blurred for cinematic depth.\n\nCinematic studio photography, clean composition, shallow depth of field, ultra-detailed textures (fabric, fur, wood), high-resolution, film still aesthetic with festive holiday mood and vibrant green ambiance.",
-        "resolution": 720,
-        "aspect_ratio": "custom",
-        "height": 1280,
-        "width": 704,
-        "seed": 3487433003,
->>>>>>> 48ebd5a8
         "duration": "5s"
     }
 }