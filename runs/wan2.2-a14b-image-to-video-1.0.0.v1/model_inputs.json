{
    "engine_kwargs": {
        "engine_type": "wan",
        "yaml_path": "/home/divineade/apex/manifest/verified/video/wan2.2-a14b-image-to-video-1.0.0.v1.yml",
        "model_type": "i2v",
        "selected_components": {
            "scheduler": {
                "name": "scheduler",
                "base": "diffusers.UniPCMultistepScheduler",
                "config_path": "/home/tosin_coverquick_co/apex-diffusion/components/f37b560385e415fa0c95f9e6d76ce9e5df8c4376d663fbaa7cc4103f2c9fc4d4_scheduler_config.json",
                "type": "scheduler",
                "label": "UniPC Multistep Scheduler",
                "default": "UniPCMultistepScheduler",
                "description": "The UniPC Multistep Scheduler is used for WAN 2.2 A14B I2V."
            },
            "wan/vae_2.2": {
                "variant": "default",
                "precision": "fp16",
                "type": "safetensors"
            },
            "text_encoder": {
<<<<<<< HEAD
=======
                "path": "/home/ext_diviade_gmail_com/apex-diffusion/components/Wan-AI_Wan2.2-I2V-A14B-Diffusers/text_encoder",
>>>>>>> 48ebd5a8
                "variant": "default",
                "precision": "fp16",
                "type": "safetensors"
            },
            "high_noise_transformer": {
                "path": "/home/ext_diviade_gmail_com/apex-diffusion/components/7e3016751a297b8e021412f0f69f3b98d2deff26fb87d85e80a300e7b460bc67_Wan2_2-I2V-A14B-HIGH_fp8_e4m3fn_scaled_KJ.safetensors",
                "variant": "FP8",
                "precision": "fp8",
                "type": "safetensors"
            },
            "low_noise_transformer": {
                "path": "/home/ext_diviade_gmail_com/apex-diffusion/components/fcd686426da34817568ed645bcd1d575b2f437e8dcc8060a85d28ce6c4faeca2_Wan2_2-I2V-A14B-LOW_fp8_e4m3fn_scaled_KJ.safetensors",
                "variant": "FP8",
                "precision": "fp8",
                "type": "safetensors"
            }
        },
        "auto_memory_management": false,
        "attention_type": "sage"
    },
    "inputs": {
<<<<<<< HEAD
        "image": "assets/9a31a65e757a16432bde8857f175c475495bcdea31e5cbb057ae3a00821dd929.png",
        "prompt": "The man writes a complex equation on the whiteboard before proceeding to step back and marvel at his work. ",
=======
        "image": "assets/0262d957-9ac7-4c7e-a93e-9f4e598c7cc4-6d9158a8-9b13-41a9-a17a-6941a9e6d7ee_image_0.png",
        "prompt": "turn the dog into a cat",
>>>>>>> 48ebd5a8
        "negative_prompt": "lowres, text, error, cropped, worst quality, low quality, jpeg artifacts, ugly, duplicate, morbid, mutilated, out of frame, extra fingers, mutated hands, poorly drawn hands, poorly drawn face, mutation, deformed, blurry, dehydrated, bad anatomy, bad proportions, extra limbs, cloned face, disfigured, gross proportions, malformed limbs, missing arms, missing legs, extra arms, extra legs, fused fingers, too many fingers, long neck, username, watermark, signature",
        "resolution": "custom",
        "aspect_ratio": "custom",
        "num_inference_steps": 50,
        "height": 720,
<<<<<<< HEAD
        "width": 1320,
        "seed": 2345954682,
        "high_noise_guidance_scale": 1,
        "low_noise_guidance_scale": 1,
=======
        "width": 1081,
        "seed": 4155526042,
        "high_noise_guidance_scale": 4,
        "low_noise_guidance_scale": 3,
>>>>>>> 48ebd5a8
        "boundary_ratio": 0.875,
        "duration": "5s"
    }
}<|MERGE_RESOLUTION|>--- conflicted
+++ resolved
@@ -19,10 +19,6 @@
                 "type": "safetensors"
             },
             "text_encoder": {
-<<<<<<< HEAD
-=======
-                "path": "/home/ext_diviade_gmail_com/apex-diffusion/components/Wan-AI_Wan2.2-I2V-A14B-Diffusers/text_encoder",
->>>>>>> 48ebd5a8
                 "variant": "default",
                 "precision": "fp16",
                 "type": "safetensors"
@@ -44,29 +40,17 @@
         "attention_type": "sage"
     },
     "inputs": {
-<<<<<<< HEAD
         "image": "assets/9a31a65e757a16432bde8857f175c475495bcdea31e5cbb057ae3a00821dd929.png",
         "prompt": "The man writes a complex equation on the whiteboard before proceeding to step back and marvel at his work. ",
-=======
-        "image": "assets/0262d957-9ac7-4c7e-a93e-9f4e598c7cc4-6d9158a8-9b13-41a9-a17a-6941a9e6d7ee_image_0.png",
-        "prompt": "turn the dog into a cat",
->>>>>>> 48ebd5a8
         "negative_prompt": "lowres, text, error, cropped, worst quality, low quality, jpeg artifacts, ugly, duplicate, morbid, mutilated, out of frame, extra fingers, mutated hands, poorly drawn hands, poorly drawn face, mutation, deformed, blurry, dehydrated, bad anatomy, bad proportions, extra limbs, cloned face, disfigured, gross proportions, malformed limbs, missing arms, missing legs, extra arms, extra legs, fused fingers, too many fingers, long neck, username, watermark, signature",
         "resolution": "custom",
         "aspect_ratio": "custom",
         "num_inference_steps": 50,
         "height": 720,
-<<<<<<< HEAD
         "width": 1320,
         "seed": 2345954682,
         "high_noise_guidance_scale": 1,
         "low_noise_guidance_scale": 1,
-=======
-        "width": 1081,
-        "seed": 4155526042,
-        "high_noise_guidance_scale": 4,
-        "low_noise_guidance_scale": 3,
->>>>>>> 48ebd5a8
         "boundary_ratio": 0.875,
         "duration": "5s"
     }
