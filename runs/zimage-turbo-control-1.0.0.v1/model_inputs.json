{
    "engine_kwargs": {
        "engine_type": "zimage",
        "yaml_path": "/home/tosin_coverquick_co/apex/manifest/engine/zimage/zimage-turbo-control-1.0.0.v1.yml",
        "model_type": "control",
        "selected_components": {
            "scheduler": {
                "name": "scheduler",
                "base": "diffusers.FlowMatchEulerDiscreteScheduler",
                "config_path": "/home/tosin_coverquick_co/apex-diffusion/components/309fddec5ebc49a8aefab205fe7dff824cca5ac413726b93cdd87b078cd60423_scheduler_config.json",
                "type": "scheduler",
                "label": "Scheduler",
                "default": "FlowMatchEulerDiscreteScheduler"
            },
            "vae": {
                "path": "/home/tosin_coverquick_co/apex-diffusion/components/Tongyi-MAI_Z-Image-Turbo/vae",
                "variant": "default",
                "precision": "fp16",
                "type": "safetensors"
            },
            "text_encoder": {
                "path": "/home/tosin_coverquick_co/apex-diffusion/components/Tongyi-MAI_Z-Image-Turbo/text_encoder",
                "variant": "default",
                "precision": "fp16",
                "type": "safetensors"
            },
            "transformer": {
                "path": "/home/tosin_coverquick_co/apex-diffusion/components/Tongyi-MAI_Z-Image-Turbo/transformer",
                "variant": "default",
                "precision": "fp16",
                "type": "safetensors"
            }
        },
        "attention_type": "sdpa"
    },
    "inputs": {
<<<<<<< HEAD
        "control_image": "assets/7177398a-2bd3-4b7b-ac9d-5a96696edc5f-b5c9740a-5def-4fef-9152-fb647d0cc320_control_image_13.png",
=======
        "control_image": "/home/divineade/apex/runs/zimage-turbo-control-1.0.0.v1/assets/a64a22b1-f793-4414-a2df-1327161bedc8-5293387d-0290-4005-bb5b-12d3a4635a80_control_image_0_10.png",
>>>>>>> c9fcc977
        "control_context_scale": 0.75,
        "prompt": "A group of people are running away in fear as the air around them is on fire as a heavy flame burns. ",
        "resolution": "custom",
        "aspect_ratio": "custom",
        "height": 480,
        "width": 864,
        "seed": 3513438693,
        "duration": "5s"
    }
}<|MERGE_RESOLUTION|>--- conflicted
+++ resolved
@@ -34,11 +34,7 @@
         "attention_type": "sdpa"
     },
     "inputs": {
-<<<<<<< HEAD
-        "control_image": "assets/7177398a-2bd3-4b7b-ac9d-5a96696edc5f-b5c9740a-5def-4fef-9152-fb647d0cc320_control_image_13.png",
-=======
         "control_image": "/home/divineade/apex/runs/zimage-turbo-control-1.0.0.v1/assets/a64a22b1-f793-4414-a2df-1327161bedc8-5293387d-0290-4005-bb5b-12d3a4635a80_control_image_0_10.png",
->>>>>>> c9fcc977
         "control_context_scale": 0.75,
         "prompt": "A group of people are running away in fear as the air around them is on fire as a heavy flame burns. ",
         "resolution": "custom",
