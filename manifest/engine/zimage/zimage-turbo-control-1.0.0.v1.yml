api_version: apex/v1
kind: Model
metadata:
  id: zimage-turbo-control
  model: zimage
<<<<<<< HEAD
  name: ZImage Turbo Control
=======
  name: ZImage Turbo Control  
>>>>>>> 5487fa1c
  version: 1.0.0
  description: ZImage Turbo Control is a 6B parameter model for text-to-image generation with controlnet.
  tags:
  - zimage
  - turbo
  - zimage-turbo
  - control
  author: Tongy-MAI
  license: Apache-2.0
  demo_path: https://i.ytimg.com/vi/dNeA5mJ36hA/maxresdefault.jpg
  categories:
  - text-to-image
spec:
  engine: zimage
  model_type: control
  engine_type: torch
  compute_requirements:
    min_cuda_compute_capability: 7.0
    supported_compute_types:
    - cuda
    - cpu
  attention_types:
  - sdpa
  components:
  - type: scheduler
    label: Scheduler
    default: FlowMatchEulerDiscreteScheduler
    scheduler_options:
    - name: FlowMatchEulerDiscreteScheduler
      label: FlowMatch Euler Discrete Scheduler
      description: The FlowMatch Euler Discrete Scheduler is a scheduler for the ZImage Turbo
        model.
      base: diffusers.FlowMatchEulerDiscreteScheduler
      config_path: Tongyi-MAI/Z-Image-Turbo/scheduler/scheduler_config.json
  - type: vae
    label: ZImage Turbo VAE
    base: auto
    model_path:
    - path: Tongyi-MAI/Z-Image-Turbo/vae
      variant: default
      precision: fp16
      type: safetensors
      resource_requirements:
        min_vram_gb: 8
        recommended_vram_gb: 16
  - type: text_encoder
    label: ZImage Turbo Text Encoder
    base: Qwen3ForCausalLM
    name: text_encoder
    model_path:
    - path: Tongyi-MAI/Z-Image-Turbo/text_encoder
      variant: default
      precision: fp16
      type: safetensors
      resource_requirements:
        min_vram_gb: 12
        recommended_vram_gb: 24
    tokenizer_class: Qwen2Tokenizer
    tokenizer_name: Tongyi-MAI/Z-Image-Turbo
    tokenizer_kwargs:
      subfolder: tokenizer
  - type: transformer
    label: ZImage Turbo Control Transformer
    base: zimage.control
    model_path:
    - path: Tongyi-MAI/Z-Image-Turbo/transformer
      variant: default
      precision: fp16
      type: safetensors
      resource_requirements:
        min_vram_gb: 24
        recommended_vram_gb: 32
    extra_model_paths: 
    - path: alibaba-pai/Z-Image-Turbo-Fun-Controlnet-Union/Z-Image-Turbo-Fun-Controlnet-Union.safetensors
      variant: default
      precision: fp16
      type: safetensors
      resource_requirements:
        min_vram_gb: 24
        recommended_vram_gb: 32
  defaults:
    run:
      num_inference_steps: 9
      guidance_scale: 0.0
      height: 1728
      width: 992
      return_latents: false
      attention_kwargs: {}
  ui:
    panels:
    - name: control
      label: Control
      collapsible: true
      default_open: false
      layout:
        flow: column
        rows:
        - - control_image
          - control_context_scale
    - name: prompting
      label: Prompting
      collapsible: true
      default_open: true
      layout:
        flow: column
        rows:
        - - prompt
    - name: advanced_prompting
      label: Advanced Prompting
      collapsible: true
      default_open: false
      layout:
        flow: column
        rows:
        - - negative_prompt
    - name: size
      label: Size
      collapsible: true
      default_open: false
      layout:
        flow: column
        rows:
        - - resolution
        - - aspect_ratio
        - - height
          - width
    - name: sampling
      label: Sampling
      collapsible: true
      default_open: false
      layout:
        flow: column
        rows:
        - - seed
    inputs:
    - id: control_image
      label: Control Image
      description: The control image to use for the generation.
      type: image
      panel: control
      required: true
    - id: control_context_scale
      label: Control Context Scale
      description: The scale of the control context.
      type: number
      panel: control
      default: 1.0
      min: 0.0
      max: 1.0
      step: 0.01
    - id: prompt
      label: Prompt
      description: The prompt for text-to-image generation.
      placeholder: A serene lake surrounded by pine trees at sunrise, ultra realistic.
      type: text
      panel: prompting
      required: true
    - id: negative_prompt
      label: Negative Prompt
      description: Describe what you want to avoid in the generation.
      placeholder: blurry, low quality, distorted, artifacts
      type: text
      panel: advanced_prompting
      required: false
    - id: resolution
      label: Resolution
      description: Select the resolution of the output image
      panel: size
      type: select
      default: 2048
      options:
      - name: 2K Ultra HD
        value: 2048
        height: 2048
      - name: Ultra HD
        value: 1024
        height: 1024
      - name: HD
        value: 720
        height: 720
      - name: SD
        value: 480
        height: 480
      - name: Custom
        value: custom
    - id: aspect_ratio
      label: Aspect Ratio
      description: Select the aspect ratio of the output image
      panel: size
      type: select
      default: "1:1"
      options:
      - name: Wide
        value: "16:9"
        ratio_w: 16
        ratio_h: 9
      - name: Vertical
        value: "9:16"
        ratio_w: 9
        ratio_h: 16
      - name: Square
        value: "1:1"
        ratio_w: 1
        ratio_h: 1
      - name: Classic
        value: "4:3"
        ratio_w: 4
        ratio_h: 3
      - name: Custom
        value: custom
    - id: height
      label: Height
      description: Explicit height override
      type: number
      value_type: integer
      panel: size
      default: 2048
      min: 256
      max: 8192
      step: 64
    - id: width
      label: Width
      description: Explicit width override
      type: number
      value_type: integer
      panel: size
      default: 2048
      min: 256
      max: 8192
      step: 64
    - id: seed
      label: Seed
      description: Random seed for reproducibility
      type: random
      default: -1
      min: 0
      max: 4294967295
      value_type: integer
      panel: sampling
      required: false<|MERGE_RESOLUTION|>--- conflicted
+++ resolved
@@ -3,11 +3,7 @@
 metadata:
   id: zimage-turbo-control
   model: zimage
-<<<<<<< HEAD
-  name: ZImage Turbo Control
-=======
   name: ZImage Turbo Control  
->>>>>>> 5487fa1c
   version: 1.0.0
   description: ZImage Turbo Control is a 6B parameter model for text-to-image generation with controlnet.
   tags:
