--- conflicted
+++ resolved
@@ -5,21 +5,15 @@
 from diffusers.utils import export_to_video
 
 with open("inputs.json", "r") as f:
-<<<<<<< HEAD
    data = json.load(f)
 
 
-=======
-    data = json.load(f)
-
->>>>>>> 25ed7f51
 engine_kwargs = data["engine_kwargs"]
 inputs = data["inputs"]
 
 engine = UniversalEngine(**engine_kwargs)
 
 out = engine.run(
-<<<<<<< HEAD
     **inputs
 )
 
@@ -37,17 +31,4 @@
     out.save("output.png")
     print("Saved output.png")
 else:
-    print("Output format not recognized for auto-saving:", type(out))
-=======
-    **{**inputs,
-    "image": '/home/tosin_coverquick_co/apex/process_results/src_ref.png',
-    "pose_video": '/home/tosin_coverquick_co/apex/process_results/src_pose.mp4',
-    "face_video": '/home/tosin_coverquick_co/apex/process_results/src_face.mp4',
-    "background_video": '/home/tosin_coverquick_co/apex/process_results/src_bg.mp4',
-    "mask_video": '/home/tosin_coverquick_co/apex/process_results/src_mask.mp4',
-    "mode": "replace",
-    },
-)
-
-export_to_video(out[0], "output_test.mp4", fps=16)
->>>>>>> 25ed7f51
+    print("Output format not recognized for auto-saving:", type(out))