{
    "engine_kwargs": {
<<<<<<< HEAD
        "engine_type": "wan",
        "yaml_path": "/home/divineade/apex/manifest/engine/wan/wan-2.1-14b-vace-reference-to-video-1.0.0.v1.yml",
        "model_type": "vace",
        "selected_components": {
            "scheduler": {
                "name": "scheduler",
                "base": "diffusers.UniPCMultistepScheduler",
                "config_path": "/home/ext_diviade_gmail_com/apex-diffusion/components/8e9d0b737f7f1e7ea17e249d848ff6de742b426f628a0f0cff30d159469dd1ea_scheduler_config.json",
                "type": "scheduler",
                "label": "Scheduler",
                "default": "UniPCMultistepScheduler"
=======
        "engine_type": "qwenimage",
        "yaml_path": "/Users/tosinkuye/apex-workspace/apex/manifest/engine/qwenimage/qwenimage-edit-1.0.0.v1.yml",
        "model_type": "edit",
        "selected_components": {
            "scheduler": {
                "name": "scheduler",
                "base": "diffusers.FlowMatchEulerDiscreteScheduler",
                "config_path": "/Users/tosinkuye/apex-diffusion/components/ddad6fcc41e8f75ee9d69bc659fc405da69b4c0cb68c25286a5bbb23cba6fa2c_scheduler_config.json",
                "type": "scheduler",
                "label": "Scheduler",
                "default": "FlowMatchEulerDiscreteScheduler",
                "is_downloaded": true
>>>>>>> 47af3544
            },
            "vae": {
                "path": "/Users/tosinkuye/apex-diffusion/components/Qwen_Qwen-Image/vae",
                "variant": "default",
                "precision": "fp16",
                "type": "safetensors"
            },
<<<<<<< HEAD
            "wan/text_encoder": {
                "path": "/home/ext_diviade_gmail_com/apex-diffusion/components/Wan-AI_Wan2.1-I2V-14B-480P-Diffusers/text_encoder",
=======
            "text_encoder": {
                "path": "/Users/tosinkuye/apex-diffusion/components/Qwen_Qwen-Image/text_encoder",
>>>>>>> 47af3544
                "variant": "default",
                "precision": "fp16",
                "type": "safetensors"
            },
            "transformer": {
<<<<<<< HEAD
                "path": "/home/ext_diviade_gmail_com/apex-diffusion/components/Wan-AI_Wan2.1-VACE-14B-diffusers/transformer",
                "variant": "default",
                "precision": "fp16",
=======
                "path": "/Users/tosinkuye/apex-diffusion/components/5a8b98fe06bd8d6f489f98dbdc2e4d901ce8e0aac640b7250d0f942d8d90bf9c_Qwen_Image_Edit-Q2_K.gguf",
                "variant": "GGUF_Q2_K",
                "precision": "q2_k",
                "type": "gguf"
            },
            "image.processor": {
                "path": "/Users/tosinkuye/apex-diffusion/components/Qwen_Qwen-Image-Edit/processor",
>>>>>>> 47af3544
                "type": "safetensors"
            }
        },
        "attention_type": "sdpa"
    },
    "inputs": {
<<<<<<< HEAD
        "reference_images": "/home/ext_diviade_gmail_com/apex-diffusion/cache/uploads/087d7145-219f-4a60-b22a-3eceac71e6c4-16e68449-3996-42a5-a7f2-10b1cec7b3ab_reference_images_0.png",
        "prompt": "A man running down an open field ",
        "negative_prompt": "lowres, text, error, cropped, worst quality, low quality, jpeg artifacts, ugly, duplicate, morbid, mutilated, out of frame, extra fingers, mutated hands, poorly drawn hands, poorly drawn face, mutation, deformed, blurry, dehydrated, bad anatomy, bad proportions, extra limbs, cloned face, disfigured, gross proportions, malformed limbs, missing arms, missing legs, extra arms, extra legs, fused fingers, too many fingers, long neck, username, watermark, signature",
        "resolution": 480,
        "aspect_ratio": "16:9",
        "num_inference_steps": 30,
        "height": 512,
        "width": 896,
        "seed": 1756829852,
        "guidance_scale": 5,
        "conditioning_scale": 1,
=======
        "image": "/Users/tosinkuye/Library/Application Support/apex-studio/media/previews/5d56efa8-9dd6-43fe-8e43-38db9fc8e567_image_0_4.png",
        "prompt": "ll;ml;m",
        "negative_prompt": " ",
        "resolution": "custom",
        "aspect_ratio": "custom",
        "num_inference_steps": 40,
        "height": 736,
        "width": 736,
        "seed": 3939454035,
        "true_cfg_scale": 4,
>>>>>>> 47af3544
        "duration": "5s"
    }
}<|MERGE_RESOLUTION|>--- conflicted
+++ resolved
@@ -1,18 +1,5 @@
 {
     "engine_kwargs": {
-<<<<<<< HEAD
-        "engine_type": "wan",
-        "yaml_path": "/home/divineade/apex/manifest/engine/wan/wan-2.1-14b-vace-reference-to-video-1.0.0.v1.yml",
-        "model_type": "vace",
-        "selected_components": {
-            "scheduler": {
-                "name": "scheduler",
-                "base": "diffusers.UniPCMultistepScheduler",
-                "config_path": "/home/ext_diviade_gmail_com/apex-diffusion/components/8e9d0b737f7f1e7ea17e249d848ff6de742b426f628a0f0cff30d159469dd1ea_scheduler_config.json",
-                "type": "scheduler",
-                "label": "Scheduler",
-                "default": "UniPCMultistepScheduler"
-=======
         "engine_type": "qwenimage",
         "yaml_path": "/Users/tosinkuye/apex-workspace/apex/manifest/engine/qwenimage/qwenimage-edit-1.0.0.v1.yml",
         "model_type": "edit",
@@ -25,7 +12,6 @@
                 "label": "Scheduler",
                 "default": "FlowMatchEulerDiscreteScheduler",
                 "is_downloaded": true
->>>>>>> 47af3544
             },
             "vae": {
                 "path": "/Users/tosinkuye/apex-diffusion/components/Qwen_Qwen-Image/vae",
@@ -33,23 +19,13 @@
                 "precision": "fp16",
                 "type": "safetensors"
             },
-<<<<<<< HEAD
-            "wan/text_encoder": {
-                "path": "/home/ext_diviade_gmail_com/apex-diffusion/components/Wan-AI_Wan2.1-I2V-14B-480P-Diffusers/text_encoder",
-=======
             "text_encoder": {
                 "path": "/Users/tosinkuye/apex-diffusion/components/Qwen_Qwen-Image/text_encoder",
->>>>>>> 47af3544
                 "variant": "default",
                 "precision": "fp16",
                 "type": "safetensors"
             },
             "transformer": {
-<<<<<<< HEAD
-                "path": "/home/ext_diviade_gmail_com/apex-diffusion/components/Wan-AI_Wan2.1-VACE-14B-diffusers/transformer",
-                "variant": "default",
-                "precision": "fp16",
-=======
                 "path": "/Users/tosinkuye/apex-diffusion/components/5a8b98fe06bd8d6f489f98dbdc2e4d901ce8e0aac640b7250d0f942d8d90bf9c_Qwen_Image_Edit-Q2_K.gguf",
                 "variant": "GGUF_Q2_K",
                 "precision": "q2_k",
@@ -57,26 +33,12 @@
             },
             "image.processor": {
                 "path": "/Users/tosinkuye/apex-diffusion/components/Qwen_Qwen-Image-Edit/processor",
->>>>>>> 47af3544
                 "type": "safetensors"
             }
         },
         "attention_type": "sdpa"
     },
     "inputs": {
-<<<<<<< HEAD
-        "reference_images": "/home/ext_diviade_gmail_com/apex-diffusion/cache/uploads/087d7145-219f-4a60-b22a-3eceac71e6c4-16e68449-3996-42a5-a7f2-10b1cec7b3ab_reference_images_0.png",
-        "prompt": "A man running down an open field ",
-        "negative_prompt": "lowres, text, error, cropped, worst quality, low quality, jpeg artifacts, ugly, duplicate, morbid, mutilated, out of frame, extra fingers, mutated hands, poorly drawn hands, poorly drawn face, mutation, deformed, blurry, dehydrated, bad anatomy, bad proportions, extra limbs, cloned face, disfigured, gross proportions, malformed limbs, missing arms, missing legs, extra arms, extra legs, fused fingers, too many fingers, long neck, username, watermark, signature",
-        "resolution": 480,
-        "aspect_ratio": "16:9",
-        "num_inference_steps": 30,
-        "height": 512,
-        "width": 896,
-        "seed": 1756829852,
-        "guidance_scale": 5,
-        "conditioning_scale": 1,
-=======
         "image": "/Users/tosinkuye/Library/Application Support/apex-studio/media/previews/5d56efa8-9dd6-43fe-8e43-38db9fc8e567_image_0_4.png",
         "prompt": "ll;ml;m",
         "negative_prompt": " ",
@@ -87,7 +49,6 @@
         "width": 736,
         "seed": 3939454035,
         "true_cfg_scale": 4,
->>>>>>> 47af3544
         "duration": "5s"
     }
 }