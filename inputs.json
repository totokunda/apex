{
    "engine_kwargs": {
        "engine_type": "wan",
        "yaml_path": "/home/divineade/apex/manifest/engine/wan/wan-2.2-fun-a14b-control-1.0.0.v1.yml",
        "model_type": "control",
        "selected_components": {
            "scheduler": {
                "name": "UniPCMultistepScheduler",
                "base": "diffusers.UniPCMultistepScheduler",
                "config_path": "/home/ext_diviade_gmail_com/apex-diffusion/components/f37b560385e415fa0c95f9e6d76ce9e5df8c4376d663fbaa7cc4103f2c9fc4d4_scheduler_config.json"
            },
            "wan/vae_2.2": {
                "path": "/home/ext_diviade_gmail_com/apex-diffusion/components/Wan-AI_Wan2.2-I2V-A14B-Diffusers/vae",
                "variant": "default",
                "precision": "fp16",
                "type": "safetensors"
            },
            "text_encoder": {
                "path": "/home/ext_diviade_gmail_com/apex-diffusion/components/Wan-AI_Wan2.1-I2V-14B-480P-Diffusers/text_encoder",
                "variant": "default",
                "precision": "fp16",
                "type": "safetensors"
            },
            "transformer": {
                "path": "/home/ext_diviade_gmail_com/apex-diffusion/components/alibaba-pai_Wan2.2-Fun-A14B-Control/high_noise_model",
                "variant": "default",
                "precision": "fp16",
                "type": "safetensors"
            },
            "transformer_2": {
                "path": "/home/ext_diviade_gmail_com/apex-diffusion/components/alibaba-pai_Wan2.2-Fun-A14B-Control/low_noise_model",
                "variant": "default",
                "precision": "fp16",
                "type": "safetensors"
            }
        },
        "attention_type": "sdpa"
    },
    "inputs": {
<<<<<<< HEAD
        "prompt": "a woman riding a bike and smiling \n",
        "negative_prompt": "lowres, text, error, cropped, worst quality, low quality, jpeg artifacts, ugly, duplicate, morbid, mutilated, out of frame, extra fingers, mutated hands, poorly drawn hands, poorly drawn face, mutation, deformed, {
  "_class_name": "LucyEditPipeline",
  "_diffusers_version": "0.35.0.dev0",
  "boundary_ratio": null,
  "expand_timesteps": true,
  "scheduler": [
    "diffusers",
    "UniPCMultistepScheduler"
  ],
  "text_encoder": [
    "transformers",
    "UMT5EncoderModel"
  ],
  "tokenizer": [
    "transformers",
    "T5TokenizerFast"
  ],
  "transformer": [
    "diffusers",
    "WanTransformer3DModel"
  ],
  "transformer_2": [
    null,
    null
  ],
  "vae": [
    "diffusers",
    "AutoencoderKLWan"
  ]
}, dehydrated, bad anatomy, bad proportions, extra limbs, cloned face, disfigured, gross proportions, malformed limbs, missing arms, missing legs, extra arms, extra legs, fused fingers, too many fingers, long neck, username, watermark, signature",
=======
        "reference_image": "/home/ext_diviade_gmail_com/apex-diffusion/cache/uploads/d18c320d-00a1-4cea-b55a-e7c0dd44c9f0-27534f34-0da9-4bdb-9aa9-0934ddc8ed1c_reference_image_0_5.png",
        "control_video": "/home/ext_diviade_gmail_com/apex-diffusion/cache/uploads/0dde7852-95db-477d-9c53-cebbbe78781b-27534f34-0da9-4bdb-9aa9-0934ddc8ed1c_control_video_0_111_5.mp4",
        "prompt": "A man with blonde hair and a beard hugging a tree",
        "negative_prompt": "lowres, text, error, cropped, worst quality, low quality, jpeg artifacts, ugly, duplicate, morbid, mutilated, out of frame, extra fingers, mutated hands, poorly drawn hands, poorly drawn face, mutation, deformed, blurry, dehydrated, bad anatomy, bad proportions, extra limbs, cloned face, disfigured, gross proportions, malformed limbs, missing arms, missing legs, extra arms, extra legs, fused fingers, too many fingers, long neck, username, watermark, signature",
>>>>>>> d7dc624c
        "resolution": 480,
        "aspect_ratio": 61,
        "num_inference_steps": 30,
        "height": 512,
        "width": 512,
        "seed": 2856437645,
        "high_noise_guidance_scale": 4,
        "low_noise_guidance_scale": 3,
        "boundary_ratio": 0.875,
        "duration": "5s"
    }
}<|MERGE_RESOLUTION|>--- conflicted
+++ resolved
@@ -37,7 +37,6 @@
         "attention_type": "sdpa"
     },
     "inputs": {
-<<<<<<< HEAD
         "prompt": "a woman riding a bike and smiling \n",
         "negative_prompt": "lowres, text, error, cropped, worst quality, low quality, jpeg artifacts, ugly, duplicate, morbid, mutilated, out of frame, extra fingers, mutated hands, poorly drawn hands, poorly drawn face, mutation, deformed, {
   "_class_name": "LucyEditPipeline",
@@ -69,12 +68,6 @@
     "AutoencoderKLWan"
   ]
 }, dehydrated, bad anatomy, bad proportions, extra limbs, cloned face, disfigured, gross proportions, malformed limbs, missing arms, missing legs, extra arms, extra legs, fused fingers, too many fingers, long neck, username, watermark, signature",
-=======
-        "reference_image": "/home/ext_diviade_gmail_com/apex-diffusion/cache/uploads/d18c320d-00a1-4cea-b55a-e7c0dd44c9f0-27534f34-0da9-4bdb-9aa9-0934ddc8ed1c_reference_image_0_5.png",
-        "control_video": "/home/ext_diviade_gmail_com/apex-diffusion/cache/uploads/0dde7852-95db-477d-9c53-cebbbe78781b-27534f34-0da9-4bdb-9aa9-0934ddc8ed1c_control_video_0_111_5.mp4",
-        "prompt": "A man with blonde hair and a beard hugging a tree",
-        "negative_prompt": "lowres, text, error, cropped, worst quality, low quality, jpeg artifacts, ugly, duplicate, morbid, mutilated, out of frame, extra fingers, mutated hands, poorly drawn hands, poorly drawn face, mutation, deformed, blurry, dehydrated, bad anatomy, bad proportions, extra limbs, cloned face, disfigured, gross proportions, malformed limbs, missing arms, missing legs, extra arms, extra legs, fused fingers, too many fingers, long neck, username, watermark, signature",
->>>>>>> d7dc624c
         "resolution": 480,
         "aspect_ratio": 61,
         "num_inference_steps": 30,
