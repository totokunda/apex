--- conflicted
+++ resolved
@@ -935,64 +935,6 @@
             "time_in.out_layer.bias",
         )
 
-<<<<<<< HEAD
-        # ------------------------------------------------------------------
-        # time_text_embed.text_embedder <- vector_in
-        # ------------------------------------------------------------------
-        maybe_assign(
-            converted_state_dict,
-            "time_text_embed.text_embedder.linear_1.weight",
-            original_state_dict,
-            "vector_in.in_layer.weight",
-        )
-        maybe_assign(
-            converted_state_dict,
-            "time_text_embed.text_embedder.linear_1.bias",
-            original_state_dict,
-            "vector_in.in_layer.bias",
-        )
-        maybe_assign(
-            converted_state_dict,
-            "time_text_embed.text_embedder.linear_2.weight",
-            original_state_dict,
-            "vector_in.out_layer.weight",
-        )
-        maybe_assign(
-            converted_state_dict,
-            "time_text_embed.text_embedder.linear_2.bias",
-            original_state_dict,
-            "vector_in.out_layer.bias",
-        )
-
-        # ------------------------------------------------------------------
-        # guidance (optional)
-        # ------------------------------------------------------------------
-        has_guidance = any("guidance" in k for k in original_state_dict)
-        if has_guidance:
-            maybe_assign(
-                converted_state_dict,
-                "time_text_embed.guidance_embedder.linear_1.weight",
-                original_state_dict,
-                "guidance_in.in_layer.weight",
-            )
-            maybe_assign(
-                converted_state_dict,
-                "time_text_embed.guidance_embedder.linear_1.bias",
-                original_state_dict,
-                "guidance_in.in_layer.bias",
-            )
-            maybe_assign(
-                converted_state_dict,
-                "time_text_embed.guidance_embedder.linear_2.weight",
-                original_state_dict,
-                "guidance_in.out_layer.weight",
-            )
-            maybe_assign(
-                converted_state_dict,
-                "time_text_embed.guidance_embedder.linear_2.bias",
-                original_state_dict,
-                "guidance_in.out_layer.bias",
-=======
         converted_state_dict["time_text_embed.timestep_embedder.linear_1.weight"] = (
             original_state_dict.pop("time_in.in_layer.weight")
         )
@@ -1020,7 +962,9 @@
             original_state_dict.pop("vector_in.out_layer.bias")
         )
 
-        # guidance
+        # ------------------------------------------------------------------
+        # guidance (optional)
+        # ------------------------------------------------------------------
         has_guidance = any("guidance" in k for k in original_state_dict)
         if has_guidance:
             converted_state_dict[
@@ -1034,7 +978,6 @@
             ] = original_state_dict.pop("guidance_in.out_layer.weight")
             converted_state_dict["time_text_embed.guidance_embedder.linear_2.bias"] = (
                 original_state_dict.pop("guidance_in.out_layer.bias")
->>>>>>> 960db5ab
             )
 
         # ------------------------------------------------------------------
@@ -1062,16 +1005,7 @@
             original_state_dict,
             "img_in.weight",
         )
-<<<<<<< HEAD
-        maybe_assign(
-            converted_state_dict,
-            "x_embedder.bias",
-            original_state_dict,
-            "img_in.bias",
-        )
-=======
         converted_state_dict["x_embedder.bias"] = original_state_dict.pop("img_in.bias")
->>>>>>> 960db5ab
 
         # ------------------------------------------------------------------
         # double transformer blocks
@@ -1080,13 +1014,6 @@
             block_prefix = f"transformer_blocks.{i}."
 
             # norms
-<<<<<<< HEAD
-            maybe_assign(
-                converted_state_dict,
-                f"{block_prefix}norm1.linear.weight",
-                original_state_dict,
-                f"double_blocks.{i}.img_mod.lin.weight",
-=======
             converted_state_dict[f"{block_prefix}norm1.linear.weight"] = (
                 original_state_dict.pop(f"double_blocks.{i}.img_mod.lin.weight")
             )
@@ -1107,13 +1034,6 @@
                 original_state_dict.pop(f"double_blocks.{i}.img_attn.qkv.weight"),
                 3,
                 dim=0,
->>>>>>> 960db5ab
-            )
-            maybe_assign(
-                converted_state_dict,
-                f"{block_prefix}norm1.linear.bias",
-                original_state_dict,
-                f"double_blocks.{i}.img_mod.lin.bias",
             )
 
             maybe_assign(
@@ -1122,17 +1042,19 @@
                 original_state_dict,
                 f"double_blocks.{i}.txt_mod.lin.weight",
             )
-<<<<<<< HEAD
-            maybe_assign(
-                converted_state_dict,
-                f"{block_prefix}norm1_context.linear.bias",
-                original_state_dict,
-                f"double_blocks.{i}.txt_mod.lin.bias",
-=======
+            sample_q_bias, sample_k_bias, sample_v_bias = ggml_chunk(
+                original_state_dict.pop(f"double_blocks.{i}.img_attn.qkv.bias"),
+                3,
+                dim=0,
+            )
+            context_q_bias, context_k_bias, context_v_bias = ggml_chunk(
+                original_state_dict.pop(f"double_blocks.{i}.txt_attn.qkv.bias"),
+                3,
+                dim=0,
+            )
 
             converted_state_dict[f"{block_prefix}attn.to_q.weight"] = ggml_cat(
                 [sample_q]
->>>>>>> 960db5ab
             )
 
             # Q, K, V for sample/context (only if all needed keys exist)
@@ -1231,83 +1153,6 @@
             )
 
             # ff img_mlp
-            maybe_assign(
-                converted_state_dict,
-                f"{block_prefix}ff.net.0.proj.weight",
-                original_state_dict,
-                f"double_blocks.{i}.img_mlp.0.weight",
-            )
-            maybe_assign(
-                converted_state_dict,
-                f"{block_prefix}ff.net.0.proj.bias",
-                original_state_dict,
-                f"double_blocks.{i}.img_mlp.0.bias",
-            )
-            maybe_assign(
-                converted_state_dict,
-                f"{block_prefix}ff.net.2.weight",
-                original_state_dict,
-                f"double_blocks.{i}.img_mlp.2.weight",
-            )
-            maybe_assign(
-                converted_state_dict,
-                f"{block_prefix}ff.net.2.bias",
-                original_state_dict,
-                f"double_blocks.{i}.img_mlp.2.bias",
-            )
-
-            maybe_assign(
-                converted_state_dict,
-                f"{block_prefix}ff_context.net.0.proj.weight",
-                original_state_dict,
-                f"double_blocks.{i}.txt_mlp.0.weight",
-            )
-            maybe_assign(
-                converted_state_dict,
-                f"{block_prefix}ff_context.net.0.proj.bias",
-                original_state_dict,
-                f"double_blocks.{i}.txt_mlp.0.bias",
-            )
-            maybe_assign(
-                converted_state_dict,
-                f"{block_prefix}ff_context.net.2.weight",
-                original_state_dict,
-                f"double_blocks.{i}.txt_mlp.2.weight",
-            )
-            maybe_assign(
-                converted_state_dict,
-                f"{block_prefix}ff_context.net.2.bias",
-                original_state_dict,
-                f"double_blocks.{i}.txt_mlp.2.bias",
-            )
-
-<<<<<<< HEAD
-            # output projections
-            maybe_assign(
-                converted_state_dict,
-                f"{block_prefix}attn.to_out.0.weight",
-                original_state_dict,
-                f"double_blocks.{i}.img_attn.proj.weight",
-            )
-            maybe_assign(
-                converted_state_dict,
-                f"{block_prefix}attn.to_out.0.bias",
-                original_state_dict,
-                f"double_blocks.{i}.img_attn.proj.bias",
-            )
-            maybe_assign(
-                converted_state_dict,
-                f"{block_prefix}attn.to_add_out.weight",
-                original_state_dict,
-                f"double_blocks.{i}.txt_attn.proj.weight",
-            )
-            maybe_assign(
-                converted_state_dict,
-                f"{block_prefix}attn.to_add_out.bias",
-                original_state_dict,
-                f"double_blocks.{i}.txt_attn.proj.bias",
-=======
-            # ff img_mlp
             converted_state_dict[f"{block_prefix}ff.net.0.proj.weight"] = (
                 original_state_dict.pop(f"double_blocks.{i}.img_mlp.0.weight")
             )
@@ -1346,7 +1191,6 @@
             )
             converted_state_dict[f"{block_prefix}attn.to_add_out.bias"] = (
                 original_state_dict.pop(f"double_blocks.{i}.txt_attn.proj.bias")
->>>>>>> 960db5ab
             )
 
         # ------------------------------------------------------------------
@@ -1356,13 +1200,6 @@
             block_prefix = f"single_transformer_blocks.{i}."
 
             # norm.linear <- single_blocks.i.modulation.lin
-<<<<<<< HEAD
-            maybe_assign(
-                converted_state_dict,
-                f"{block_prefix}norm.linear.weight",
-                original_state_dict,
-                f"single_blocks.{i}.modulation.lin.weight",
-=======
             converted_state_dict[f"{block_prefix}norm.linear.weight"] = (
                 original_state_dict.pop(f"single_blocks.{i}.modulation.lin.weight")
             )
@@ -1377,65 +1214,12 @@
                 original_state_dict.pop(f"single_blocks.{i}.linear1.weight"),
                 split_size,
                 dim=0,
->>>>>>> 960db5ab
-            )
-            maybe_assign(
-                converted_state_dict,
-                f"{block_prefix}norm.linear.bias",
-                original_state_dict,
-                f"single_blocks.{i}.modulation.lin.bias",
-            )
-
-<<<<<<< HEAD
+            )
+
             # Q, K, V, mlp from linear1 (only if both weight & bias exist)
             lin1_w_key = f"single_blocks.{i}.linear1.weight"
             lin1_b_key = f"single_blocks.{i}.linear1.bias"
 
-            if all_keys_present(original_state_dict, [lin1_w_key, lin1_b_key]):
-                mlp_hidden_dim = int(inner_dim * mlp_ratio)
-                split_size = (inner_dim, inner_dim, inner_dim, mlp_hidden_dim)
-
-                q, k, v, mlp = ggml_split(
-                    original_state_dict.pop(lin1_w_key),
-                    split_size,
-                    dim=0,
-                )
-                q_bias, k_bias, v_bias, mlp_bias = ggml_split(
-                    original_state_dict.pop(lin1_b_key),
-                    split_size,
-                    dim=0,
-                )
-
-                converted_state_dict[f"{block_prefix}attn.to_q.weight"] = ggml_cat([q])
-                converted_state_dict[f"{block_prefix}attn.to_q.bias"] = ggml_cat(
-                    [q_bias]
-                )
-                converted_state_dict[f"{block_prefix}attn.to_k.weight"] = ggml_cat([k])
-                converted_state_dict[f"{block_prefix}attn.to_k.bias"] = ggml_cat(
-                    [k_bias]
-                )
-                converted_state_dict[f"{block_prefix}attn.to_v.weight"] = ggml_cat([v])
-                converted_state_dict[f"{block_prefix}attn.to_v.bias"] = ggml_cat(
-                    [v_bias]
-                )
-                converted_state_dict[f"{block_prefix}proj_mlp.weight"] = ggml_cat([mlp])
-                converted_state_dict[f"{block_prefix}proj_mlp.bias"] = ggml_cat(
-                    [mlp_bias]
-                )
-
-            # qk norm
-            maybe_assign(
-                converted_state_dict,
-                f"{block_prefix}attn.norm_q.weight",
-                original_state_dict,
-                f"single_blocks.{i}.norm.query_norm.scale",
-            )
-            maybe_assign(
-                converted_state_dict,
-                f"{block_prefix}attn.norm_k.weight",
-                original_state_dict,
-                f"single_blocks.{i}.norm.key_norm.scale",
-=======
             converted_state_dict[f"{block_prefix}attn.to_q.weight"] = ggml_cat([q])
             converted_state_dict[f"{block_prefix}attn.to_q.bias"] = ggml_cat([q_bias])
             converted_state_dict[f"{block_prefix}attn.to_k.weight"] = ggml_cat([k])
@@ -1451,7 +1235,6 @@
             )
             converted_state_dict[f"{block_prefix}attn.norm_k.weight"] = (
                 original_state_dict.pop(f"single_blocks.{i}.norm.key_norm.scale")
->>>>>>> 960db5ab
             )
 
             # output projections
