--- conflicted
+++ resolved
@@ -140,36 +140,6 @@
         txt = [template.format(base_img_prompt + e) for e in prompt]
 
         
-<<<<<<< HEAD
-        if image is None:
-            input_kwargs = {
-                "text": txt,
-                "max_sequence_length": self.tokenizer_max_length + drop_idx,
-                "use_attention_mask": True,
-                "return_attention_mask": True,
-                "output_type": "raw",
-                **text_encoder_kwargs,
-            }
-        else:
-
-            processor = self.helpers["image.processor"]
-            model_inputs = processor(
-                text=txt,
-                images=image,
-                padding=True,
-                return_tensors="pt",
-            ).to(device)
-
-            input_kwargs = {
-                "input_ids": model_inputs.input_ids,
-                "attention_mask": model_inputs.attention_mask,
-                "pixel_values": model_inputs.pixel_values,
-                "image_grid_thw": model_inputs.image_grid_thw,
-                "output_hidden_states": True,
-                }
-        
-        prompt_hash = self.text_encoder.hash(input_kwargs)
-=======
 
         prompt_hash = self.text_encoder.hash({
             "prompt": prompt,
@@ -180,7 +150,6 @@
             "num_images_per_prompt": num_images_per_prompt,
             "text_encoder_kwargs": text_encoder_kwargs,
         })
->>>>>>> 960db5ab
 
         cached = None
         if self.text_encoder.enable_cache:
@@ -220,14 +189,8 @@
                 )
             else:
                 if not self.text_encoder.model_loaded:
-<<<<<<< HEAD
                     # self.text_encoder.model = self.text_encoder.load_model(override_kwargs={"load_dtype": None})
                     self.text_encoder.model = self.text_encoder.load_model(no_weights=False)
-=======
-                    self.text_encoder.model = self.text_encoder.load_model(
-                        override_kwargs={"load_dtype": None}
-                    )
->>>>>>> 960db5ab
                     self.text_encoder.model = self.text_encoder.model.to(dtype)
                     self.text_encoder.model_loaded = True
 
