import torch
from diffusers.utils.torch_utils import randn_tensor
from PIL import Image
import math
from src.engine.base_engine import BaseEngine  # noqa: F401
from diffusers.image_processor import VaeImageProcessor


class HidreamShared(BaseEngine):
    """Shared functionality for Hidream engine implementations"""

    def __init__(self, yaml_path: str, **kwargs):

        super().__init__(yaml_path, **kwargs)

        self.vae_scale_factor = (
            2 ** len(self.vae.temperal_downsample) if getattr(self, "vae", None) else 8
        )
        self.default_sample_size = 128
        self.image_processor = VaeImageProcessor(
            vae_scale_factor=self.vae_scale_factor * 2
        )
        self.num_channels_latents = (
            self.transformer.config.in_channels // 4 if self.transformer else 16
        )

    @staticmethod
    def calculate_shift(
        image_seq_len,
        base_seq_len: int = 256,
        max_seq_len: int = 4096,
        base_shift: float = 0.5,
        max_shift: float = 1.15,
    ):
        m = (max_shift - base_shift) / (max_seq_len - base_seq_len)
        b = base_shift - m * base_seq_len
        mu = image_seq_len * m + b
        return mu

    def _get_latents(
        self,
        batch_size,
        num_channels_latents,
        height,
        width,
        dtype,
        device,
        generator,
        latents=None,
    ):
        # VAE applies 8x compression on images but we must also account for packing which requires
        # latent height and width to be divisible by 2.
        height = 2 * (int(height) // (self.vae_scale_factor * 2))
        width = 2 * (int(width) // (self.vae_scale_factor * 2))

        shape = (batch_size, num_channels_latents, height, width)

        if latents is not None:
            return latents.to(device=device, dtype=dtype)

        if isinstance(generator, list) and len(generator) != batch_size:
            raise ValueError(
                f"You have passed a list of generators of length {len(generator)}, but requested an effective batch"
                f" size of {batch_size}. Make sure the batch size matches the length of the generators."
            )

        latents = randn_tensor(shape, generator=generator, device=device, dtype=dtype)

        return latents

    @staticmethod
    def _prepare_latent_image_ids(batch_size, height, width, device, dtype):
        latent_image_ids = torch.zeros(height, width, 3)
        latent_image_ids[..., 1] = (
            latent_image_ids[..., 1] + torch.arange(height)[:, None]
        )
        latent_image_ids[..., 2] = (
            latent_image_ids[..., 2] + torch.arange(width)[None, :]
        )

        latent_image_id_height, latent_image_id_width, latent_image_id_channels = (
            latent_image_ids.shape
        )

        latent_image_ids = latent_image_ids.reshape(
            latent_image_id_height * latent_image_id_width, latent_image_id_channels
        )

        return latent_image_ids.to(device=device, dtype=dtype)

    def encode_prompt(
        self,
        prompt,
        prompt_2,
        prompt_3,
        prompt_4,
        negative_prompt,
        negative_prompt_2,
        negative_prompt_3,
        negative_prompt_4,
        text_encoder_kwargs,
        text_encoder_2_kwargs,
        text_encoder_3_kwargs,
        num_images,
        use_cfg_guidance,
        offload,
    ):
        if not hasattr(self, "text_encoder") or not self.text_encoder:
            self.load_component_by_name("text_encoder")

        self.to_device(self.text_encoder)

        pooled_prompt_embeds_1 = self.text_encoder.encode(
            f"<|startoftext|>{prompt}",
            device=self.device,
            num_videos_per_prompt=num_images,
            output_type="text_embeds",
            **text_encoder_kwargs,
        )

        if use_cfg_guidance and negative_prompt is None:
            negative_prompt = ""

        if negative_prompt is not None and use_cfg_guidance:
            negative_pooled_prompt_embeds_1 = self.text_encoder.encode(
                f"<|startoftext|>{negative_prompt}",
                device=self.device,
                num_videos_per_prompt=num_images,
                output_type="text_embeds",
                **text_encoder_kwargs,
            )
        else:
            negative_pooled_prompt_embeds_1 = None

        if offload:
            del self.text_encoder

        if not hasattr(self, "text_encoder_2") or not self.text_encoder_2:
            self.load_component_by_name("text_encoder_2")

        self.to_device(self.text_encoder_2)

        if not prompt_2:
            prompt_2 = prompt

        if not negative_prompt_2:
            negative_prompt_2 = negative_prompt

        pooled_prompt_embeds_2 = self.text_encoder_2.encode(
            f"<|startoftext|>{prompt_2}<|endoftext|>",
            device=self.device,
            num_videos_per_prompt=num_images,
            output_type="text_embeds",
            **text_encoder_2_kwargs,
        )

        if negative_prompt_2 is not None and use_cfg_guidance:
            negative_pooled_prompt_embeds_2 = self.text_encoder_2.encode(
                f"<|startoftext|>{negative_prompt_2}<|endoftext|>",
                device=self.device,
                num_videos_per_prompt=num_images,
                output_type="text_embeds",
                **text_encoder_2_kwargs,
            )
        else:
            negative_pooled_prompt_embeds_2 = None

        if offload:
            del self.text_encoder_2

        if not hasattr(self, "text_encoder_3") or not self.text_encoder_3:
            self.load_component_by_name("text_encoder_3")

        self.to_device(self.text_encoder_3)

        if not prompt_3:
            prompt_3 = prompt

        if not negative_prompt_3:
            negative_prompt_3 = negative_prompt

        prompt_embeds = self.text_encoder_3.encode(
            prompt_3,
            device=self.device,
            num_videos_per_prompt=num_images,
            **text_encoder_3_kwargs,
        )

        if negative_prompt_3 is not None and use_cfg_guidance:
            negative_prompt_embeds = self.text_encoder_3.encode(
                negative_prompt_3,
                device=self.device,
                num_videos_per_prompt=num_images,
                **text_encoder_3_kwargs,
            )
        else:
            negative_prompt_embeds = None

        if offload:
<<<<<<< HEAD
            del self.text_encoder_3
            
=======
            self._offload(self.text_encoder_3)

>>>>>>> 960db5ab
        pooled_prompt_embeds = torch.cat(
            [pooled_prompt_embeds_1, pooled_prompt_embeds_2], dim=-1
        ).view(num_images, -1)

        if use_cfg_guidance:
            negative_pooled_prompt_embeds = torch.cat(
                [negative_pooled_prompt_embeds_1, negative_pooled_prompt_embeds_2],
                dim=-1,
            ).view(num_images, -1)

        if not prompt_4:
            prompt_4 = prompt

        if not negative_prompt_4:
            negative_prompt_4 = negative_prompt

        llama_encoder = self.helpers["llama"]
        self.to_device(llama_encoder)

        llama_prompt_embeds = llama_encoder(
            prompt_4,
            device=self.device,
            dtype=prompt_embeds.dtype,
            num_images_per_prompt=num_images,
        )

        if negative_prompt_4 is not None and use_cfg_guidance:
            llama_negative_prompt_embeds = llama_encoder(
                negative_prompt_4,
                device=self.device,
                dtype=prompt_embeds.dtype,
                num_images_per_prompt=num_images,
            )
        else:
            llama_negative_prompt_embeds = None

        if offload:
            del llama_encoder

        return (
            prompt_embeds,
            negative_prompt_embeds,
            llama_prompt_embeds,
            llama_negative_prompt_embeds,
            pooled_prompt_embeds,
            negative_pooled_prompt_embeds,
        )

    def resize_image(
        self, pil_image: Image.Image, image_size: int = 1024
    ) -> Image.Image:
        while min(*pil_image.size) >= 2 * image_size:
            pil_image = pil_image.resize(
                tuple(x // 2 for x in pil_image.size), resample=Image.BOX
            )

        m = 16
        width, height = pil_image.width, pil_image.height
        S_max = image_size * image_size
        scale = S_max / (width * height)
        scale = math.sqrt(scale)

        new_sizes = [
            (round(width * scale) // m * m, round(height * scale) // m * m),
            (round(width * scale) // m * m, math.floor(height * scale) // m * m),
            (math.floor(width * scale) // m * m, round(height * scale) // m * m),
            (math.floor(width * scale) // m * m, math.floor(height * scale) // m * m),
        ]
        new_sizes = sorted(new_sizes, key=lambda x: x[0] * x[1], reverse=True)

        for new_size in new_sizes:
            if new_size[0] * new_size[1] <= S_max:
                break

        s1 = width / new_size[0]
        s2 = height / new_size[1]
        if s1 < s2:
            pil_image = pil_image.resize(
                [new_size[0], round(height / s1)], resample=Image.BICUBIC
            )
            top = (round(height / s1) - new_size[1]) // 2
            pil_image = pil_image.crop((0, top, new_size[0], top + new_size[1]))
        else:
            pil_image = pil_image.resize(
                [round(width / s2), new_size[1]], resample=Image.BICUBIC
            )
            left = (round(width / s2) - new_size[0]) // 2
            pil_image = pil_image.crop((left, 0, left + new_size[0], new_size[1]))

        return pil_image

    def _render_step(self, latents, render_on_step_callback):
        """Decode latents and render a preview image during denoising."""
        try:
            preview_height = getattr(self, "_preview_height", None)
            preview_width = getattr(self, "_preview_width", None)
            if preview_height is None or preview_width is None:
                return super()._render_step(latents, render_on_step_callback)
            tensor_image = self.vae_decode(
                latents, offload=getattr(self, "_preview_offload", True)
            )
            image = self._tensor_to_frame(tensor_image)
            render_on_step_callback(image[0])
        except Exception:
            return super()._render_step(latents, render_on_step_callback)<|MERGE_RESOLUTION|>--- conflicted
+++ resolved
@@ -197,13 +197,8 @@
             negative_prompt_embeds = None
 
         if offload:
-<<<<<<< HEAD
             del self.text_encoder_3
             
-=======
-            self._offload(self.text_encoder_3)
-
->>>>>>> 960db5ab
         pooled_prompt_embeds = torch.cat(
             [pooled_prompt_embeds_1, pooled_prompt_embeds_2], dim=-1
         ).view(num_images, -1)
