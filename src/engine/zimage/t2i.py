--- conflicted
+++ resolved
@@ -58,12 +58,8 @@
         progress_callback: Callable = None,
         **kwargs,
     ):
-<<<<<<< HEAD
     
         safe_emit_progress(progress_callback, 0.0, "Starting text-to-image pipeline")
-=======
-
->>>>>>> 960db5ab
         if seed is not None:
             generator = torch.Generator(device=self.device).manual_seed(seed)
 
@@ -117,7 +113,6 @@
                 device=device,
                 max_sequence_length=max_sequence_length,
             )
-<<<<<<< HEAD
             safe_emit_progress(progress_callback, 0.15, "Encoded prompt")
             
         if offload:
@@ -125,12 +120,6 @@
             safe_emit_progress(progress_callback, 0.20, "Text encoder offloaded")
             
         
-=======
-
-        if offload:
-            self._offload(self.text_encoder)
-
->>>>>>> 960db5ab
         if not self.transformer:
             self.load_component_by_type("transformer")
             self.to_device(self.transformer)
@@ -194,7 +183,6 @@
         num_warmup_steps = max(
             len(timesteps) - num_inference_steps * self.scheduler.order, 0
         )
-<<<<<<< HEAD
         safe_emit_progress(progress_callback, 0.40, "Timesteps computed; starting denoise")
         
         num_warmup_steps = max(len(timesteps) - num_inference_steps * self.scheduler.order, 0)
@@ -202,10 +190,6 @@
         
         denoise_progress_callback = make_mapped_progress(progress_callback, 0.40, 0.92)
         
-=======
-        self._num_timesteps = len(timesteps)
-
->>>>>>> 960db5ab
         with self._progress_bar(total=num_inference_steps) as progress_bar:
             for i, t in enumerate(timesteps):
                 if self.interrupt:
@@ -295,7 +279,6 @@
                     (i + 1) > num_warmup_steps and (i + 1) % self.scheduler.order == 0
                 ):
                     progress_bar.update()
-<<<<<<< HEAD
                 
                 if denoise_progress_callback is not None and len(timesteps) > 0:
                     try:
@@ -308,11 +291,6 @@
         if offload:
             self._offload(self.transformer)
             safe_emit_progress(progress_callback, 0.94, "Transformer offloaded")
-=======
-
-        if offload:
-            self._offload(self.transformer)
->>>>>>> 960db5ab
 
         if return_latents:
             safe_emit_progress(progress_callback, 1.0, "Returning latents")
