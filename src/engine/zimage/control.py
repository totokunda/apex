--- conflicted
+++ resolved
@@ -164,12 +164,8 @@
                 device=device,
                 max_sequence_length=max_sequence_length,
             )
-<<<<<<< HEAD
             safe_emit_progress(progress_callback, 0.15, "Encoded prompt")
             
-=======
-
->>>>>>> 960db5ab
         if offload:
             self._offload(self.text_encoder)
             safe_emit_progress(progress_callback, 0.20, "Text encoder offloaded")
@@ -177,12 +173,8 @@
         if not self.transformer:
             self.load_component_by_type("transformer")
             self.to_device(self.transformer)
-<<<<<<< HEAD
         
         safe_emit_progress(progress_callback, 0.25, "Transformer ready")        
-=======
-
->>>>>>> 960db5ab
         num_channels_latents = self.transformer.in_channels
 
         # 4. Prepare latent variables
@@ -240,16 +232,11 @@
         num_warmup_steps = max(
             len(timesteps) - num_inference_steps * self.scheduler.order, 0
         )
-<<<<<<< HEAD
         safe_emit_progress(progress_callback, 0.40, "Timesteps computed; starting denoise")
         
         num_warmup_steps = max(len(timesteps) - num_inference_steps * self.scheduler.order, 0)
         self._num_timesteps = len(timesteps)
         
-=======
-        self._num_timesteps = len(timesteps)
-
->>>>>>> 960db5ab
         with self._progress_bar(total=num_inference_steps) as progress_bar:
             for i, t in enumerate(timesteps):
                 if self.interrupt:
@@ -335,25 +322,14 @@
                 )[0]
                 assert latents.dtype == torch.float32
 
-<<<<<<< HEAD
                 if render_on_step and render_on_step_callback and ((i + 1) % render_on_step_interval == 0 or i == 0) and i != len(timesteps) - 1:
                     self._render_step(latents, render_on_step_callback, image=True)
-=======
-                if (
-                    render_on_step
-                    and render_on_step_callback
-                    and ((i + 1) % render_on_step_interval == 0 or i == 0)
-                    and i != len(timesteps) - 1
-                ):
-                    self._render_step(latents, render_on_step_callback)
->>>>>>> 960db5ab
 
                 # call the callback, if provided
                 if i == len(timesteps) - 1 or (
                     (i + 1) > num_warmup_steps and (i + 1) % self.scheduler.order == 0
                 ):
                     progress_bar.update()
-<<<<<<< HEAD
         
         safe_emit_progress(progress_callback, 0.92, "Denoising complete")
         
@@ -361,12 +337,6 @@
             self._offload(self.transformer)
             safe_emit_progress(progress_callback, 0.94, "Transformer offloaded")
         
-=======
-
-        if offload:
-            self._offload(self.transformer)
-
->>>>>>> 960db5ab
         if return_latents:
             safe_emit_progress(progress_callback, 1.0, "Returning latents")
             return latents
