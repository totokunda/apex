from src.engine.base_engine import BaseEngine
from diffusers.pipelines.flux2.image_processor import Flux2ImageProcessor
from src.types import InputImage
from typing import Union, List, Dict, Any, Callable
import torch
from typing import Optional, Tuple
from diffusers.utils.torch_utils import randn_tensor
import numpy as np
<<<<<<< HEAD
from src.engine.flux2.shared import Flux2Shared
=======
from src.utils.progress import safe_emit_progress, make_mapped_progress
>>>>>>> 8afeae1d

class Flux2T2IEngine(Flux2Shared):
    """Flux2 Text-to-Image Image-to-Image Engine Implementation"""
<<<<<<< HEAD
=======
    def __init__(self, yaml_path: str, **kwargs):
        super().__init__(yaml_path, **kwargs)
        self.vae_scale_factor = 2 ** (len(self.vae.config.block_out_channels) - 1) if getattr(self, "vae", None) else 8
        # Flux latents are turned into 2x2 patches and packed. This means the latent width and height has to be divisible
        # by the patch size. So the vae scale factor is multiplied by the patch size to account for this
        self.image_processor = Flux2ImageProcessor(vae_scale_factor=self.vae_scale_factor * 2)
        self.tokenizer_max_length = 512
        self.default_sample_size = 128

        # fmt: off
        self.system_message = "You are an AI that reasons about image descriptions. You give structured responses focusing on object relationships, object attribution and actions without speculation."
        # fmt: on

    def _get_mistral_3_small_prompt_embeds(
        self,
        prompt: Union[str, List[str]],
        dtype: Optional[torch.dtype] = None,
        device: Optional[torch.device] = None,
        max_sequence_length: int = 512,
        # fmt: off
        system_message: str = "You are an AI that reasons about image descriptions. You give structured responses focusing on object relationships, object attribution and actions without speculation.",
        # fmt: on
        hidden_states_layers: List[int] = (10, 20, 30),
    ):
        dtype = self.component_dtypes["text_encoder"]
        device = self.device

        prompt = [prompt] if isinstance(prompt, str) else prompt

        # Format input messages
        messages_batch = self.format_text_input(prompts=prompt, system_message=system_message)
        
        if not self.text_encoder:
            self.load_component_by_type("text_encoder")
        tokenizer = self.text_encoder.tokenizer

        # Process all messages at once
        inputs = tokenizer.apply_chat_template(
            messages_batch,
            add_generation_prompt=False,
            tokenize=True,
            return_dict=True,
            return_tensors="pt",
            padding="max_length",
            truncation=True,
            max_length=max_sequence_length,
        )
        
        # check if inputs in cache 
        
        if self.text_encoder.enable_cache:
            hash = self.text_encoder.hash({
                "input_ids": inputs["input_ids"],
                "attention_mask": inputs["attention_mask"],
                "max_sequence_length": max_sequence_length,
                "system_message": system_message,
                "hidden_states_layers": hidden_states_layers,
            })
            cached = self.text_encoder.load_cached(hash)
            if cached is not None:
                return cached[0].to(device=device, dtype=dtype)
        else:
            hash = None
            
        if not self.text_encoder.model_loaded:
            self.text_encoder.model = self.text_encoder.load_model(no_weights=False)
        
        self.to_device(self.text_encoder)

        # Move to device
        input_ids = inputs["input_ids"].to(device)
        attention_mask = inputs["attention_mask"].to(device)

        # Forward pass through the model
        output = self.text_encoder.model(
            input_ids=input_ids,
            attention_mask=attention_mask,
            output_hidden_states=True,
            use_cache=False,
        )

        # Only use outputs from intermediate layers and stack them
        out = torch.stack([output.hidden_states[k] for k in hidden_states_layers], dim=1)
        out = out.to(dtype=dtype, device=device)

        batch_size, num_channels, seq_len, hidden_dim = out.shape

        prompt_embeds = out.permute(0, 2, 1, 3).reshape(batch_size, seq_len, num_channels * hidden_dim)
        
        if self.text_encoder.enable_cache and hash is not None:
            self.text_encoder.cache(hash, out)

        return prompt_embeds

    @staticmethod
    def _prepare_text_ids(
        x: torch.Tensor,  # (B, L, D) or (L, D)
        t_coord: Optional[torch.Tensor] = None,
    ):
        B, L, _ = x.shape
        out_ids = []

        for i in range(B):
            t = torch.arange(1) if t_coord is None else t_coord[i]
            h = torch.arange(1)
            w = torch.arange(1)
            l = torch.arange(L)

            coords = torch.cartesian_prod(t, h, w, l)
            out_ids.append(coords)

        return torch.stack(out_ids)

    @staticmethod
    def _prepare_latent_ids(
        latents: torch.Tensor,  # (B, C, H, W)
    ):
        r"""
        Generates 4D position coordinates (T, H, W, L) for latent tensors.

        Args:
            latents (torch.Tensor):
                Latent tensor of shape (B, C, H, W)

        Returns:
            torch.Tensor:
                Position IDs tensor of shape (B, H*W, 4) All batches share the same coordinate structure: T=0,
                H=[0..H-1], W=[0..W-1], L=0
        """

        batch_size, _, height, width = latents.shape

        t = torch.arange(1)  # [0] - time dimension
        h = torch.arange(height)
        w = torch.arange(width)
        l = torch.arange(1)  # [0] - layer dimension

        # Create position IDs: (H*W, 4)
        latent_ids = torch.cartesian_prod(t, h, w, l)

        # Expand to batch: (B, H*W, 4)
        latent_ids = latent_ids.unsqueeze(0).expand(batch_size, -1, -1)

        return latent_ids

    @staticmethod
    def _prepare_image_ids(
        image_latents: List[torch.Tensor],  # [(1, C, H, W), (1, C, H, W), ...]
        scale: int = 10,
    ):
        r"""
        Generates 4D time-space coordinates (T, H, W, L) for a sequence of image latents.

        This function creates a unique coordinate for every pixel/patch across all input latent with different
        dimensions.

        Args:
            image_latents (List[torch.Tensor]):
                A list of image latent feature tensors, typically of shape (C, H, W).
            scale (int, optional):
                A factor used to define the time separation (T-coordinate) between latents. T-coordinate for the i-th
                latent is: 'scale + scale * i'. Defaults to 10.

        Returns:
            torch.Tensor:
                The combined coordinate tensor. Shape: (1, N_total, 4) Where N_total is the sum of (H * W) for all
                input latents.

        Coordinate Components (Dimension 4):
            - T (Time): The unique index indicating which latent image the coordinate belongs to.
            - H (Height): The row index within that latent image.
            - W (Width): The column index within that latent image.
            - L (Seq. Length): A sequence length dimension, which is always fixed at 0 (size 1)
        """

        if not isinstance(image_latents, list):
            raise ValueError(f"Expected `image_latents` to be a list, got {type(image_latents)}.")

        # create time offset for each reference image
        t_coords = [scale + scale * t for t in torch.arange(0, len(image_latents))]
        t_coords = [t.view(-1) for t in t_coords]

        image_latent_ids = []
        for x, t in zip(image_latents, t_coords):
            x = x.squeeze(0)
            _, height, width = x.shape

            x_ids = torch.cartesian_prod(t, torch.arange(height), torch.arange(width), torch.arange(1))
            image_latent_ids.append(x_ids)

        image_latent_ids = torch.cat(image_latent_ids, dim=0)
        image_latent_ids = image_latent_ids.unsqueeze(0)

        return image_latent_ids

    @staticmethod
    def _patchify_latents(latents):
        batch_size, num_channels_latents, height, width = latents.shape
        latents = latents.view(batch_size, num_channels_latents, height // 2, 2, width // 2, 2)
        latents = latents.permute(0, 1, 3, 5, 2, 4)
        latents = latents.reshape(batch_size, num_channels_latents * 4, height // 2, width // 2)
        return latents

    @staticmethod
    def _unpatchify_latents(latents):
        batch_size, num_channels_latents, height, width = latents.shape
        latents = latents.reshape(batch_size, num_channels_latents // (2 * 2), 2, 2, height, width)
        latents = latents.permute(0, 1, 4, 2, 5, 3)
        latents = latents.reshape(batch_size, num_channels_latents // (2 * 2), height * 2, width * 2)
        return latents

    @staticmethod
    def _pack_latents(latents):
        """
        pack latents: (batch_size, num_channels, height, width) -> (batch_size, height * width, num_channels)
        """

        batch_size, num_channels, height, width = latents.shape
        latents = latents.reshape(batch_size, num_channels, height * width).permute(0, 2, 1)

        return latents

    @staticmethod
    def _unpack_latents_with_ids(x: torch.Tensor, x_ids: torch.Tensor) -> list[torch.Tensor]:
        """
        using position ids to scatter tokens into place
        """
        x_list = []
        for data, pos in zip(x, x_ids):
            _, ch = data.shape  # noqa: F841
            h_ids = pos[:, 1].to(torch.int64)
            w_ids = pos[:, 2].to(torch.int64)

            h = torch.max(h_ids) + 1
            w = torch.max(w_ids) + 1

            flat_ids = h_ids * w + w_ids

            out = torch.zeros((h * w, ch), device=data.device, dtype=data.dtype)
            out.scatter_(0, flat_ids.unsqueeze(1).expand(-1, ch), data)

            # reshape from (H * W, C) to (H, W, C) and permute to (C, H, W)

            out = out.view(h, w, ch).permute(2, 0, 1)
            x_list.append(out)

        return torch.stack(x_list, dim=0)

    def encode_prompt(
        self,
        prompt: Union[str, List[str]],
        device: Optional[torch.device] = None,
        num_images_per_prompt: int = 1,
        prompt_embeds: Optional[torch.Tensor] = None,
        max_sequence_length: int = 512,
        text_encoder_out_layers: Tuple[int] = (10, 20, 30),
    ):
        device = device or self._execution_device

        if prompt is None:
            prompt = ""

        prompt = [prompt] if isinstance(prompt, str) else prompt

        if prompt_embeds is None:
            prompt_embeds = self._get_mistral_3_small_prompt_embeds(
                prompt=prompt,
                device=device,
                max_sequence_length=max_sequence_length,
                system_message=self.system_message,
                hidden_states_layers=text_encoder_out_layers,
            )

        if prompt_embeds.ndim == 4:
            B, V, L, D = prompt_embeds.shape  # 1, 3, 512, 5120

            # Move V next to D: [B, L, V, D] then flatten V*D
            prompt_embeds = prompt_embeds.permute(0, 2, 1, 3).contiguous()
            prompt_embeds = prompt_embeds.view(B, L, V * D)  # [1, 512, 15360]      

        batch_size, seq_len, _ = prompt_embeds.shape
        prompt_embeds = prompt_embeds.repeat(1, num_images_per_prompt, 1)
        prompt_embeds = prompt_embeds.view(batch_size * num_images_per_prompt, seq_len, -1)

        text_ids = self._prepare_text_ids(prompt_embeds)
        text_ids = text_ids.to(device)
        return prompt_embeds, text_ids

    def _encode_vae_image(self, image: torch.Tensor, generator: torch.Generator, offload: bool = True):
        if image.ndim != 4:
            raise ValueError(f"Expected image dims 4, got {image.ndim}.")

        image_latents = self.vae_encode(image, sample_generator=generator, sample_mode="mode", offload=offload, normalize_latents=False)
        image_latents = self._patchify_latents(image_latents)
        if not self.vae:
            self.load_component_by_type("vae")
        self.to_device(self.vae)
        image_latents = self.vae.normalize_latents(image_latents)
        if offload:
            self._offload(self.vae)
        return image_latents
    
    @staticmethod
    def compute_empirical_mu(image_seq_len: int, num_steps: int) -> float:
        a1, b1 = 8.73809524e-05, 1.89833333
        a2, b2 = 0.00016927, 0.45666666

        if image_seq_len > 4300:
            mu = a2 * image_seq_len + b2
            return float(mu)

        m_200 = a2 * image_seq_len + b2
        m_10 = a1 * image_seq_len + b1

        a = (m_200 - m_10) / 190.0
        b = m_200 - 200.0 * a
        mu = a * num_steps + b

        return float(mu)

    @staticmethod
    def format_text_input(prompts: List[str], system_message: str = None):
        # Remove [IMG] tokens from prompts to avoid Pixtral validation issues
        # when truncation is enabled. The processor counts [IMG] tokens and fails
        # if the count changes after truncation.
        cleaned_txt = [prompt.replace("[IMG]", "") for prompt in prompts]

        return [
            [
                {
                    "role": "system",
                    "content": [{"type": "text", "text": system_message}],
                },
                {"role": "user", "content": [{"type": "text", "text": prompt}]},
            ]
            for prompt in cleaned_txt
        ]
        
    
    def prepare_latents(
        self,
        batch_size,
        num_latents_channels,
        height,
        width,
        dtype,
        device,
        generator: torch.Generator,
        latents: Optional[torch.Tensor] = None,
    ):
        # VAE applies 8x compression on images but we must also account for packing which requires
        # latent height and width to be divisible by 2.
        height = 2 * (int(height) // (self.vae_scale_factor * 2))
        width = 2 * (int(width) // (self.vae_scale_factor * 2))

        shape = (batch_size, num_latents_channels * 4, height // 2, width // 2)
        if isinstance(generator, list) and len(generator) != batch_size:
            raise ValueError(
                f"You have passed a list of generators of length {len(generator)}, but requested an effective batch"
                f" size of {batch_size}. Make sure the batch size matches the length of the generators."
            )
        if latents is None:
            latents = randn_tensor(shape, generator=generator, device=device, dtype=dtype)
        else:
            latents = latents.to(device=device, dtype=dtype)

        latent_ids = self._prepare_latent_ids(latents)
        latent_ids = latent_ids.to(device)

        latents = self._pack_latents(latents)  # [B, C, H, W] -> [B, H*W, C]
        return latents, latent_ids
    
    def prepare_image_latents(
        self,
        images: List[torch.Tensor],
        batch_size,
        generator: torch.Generator,
        device,
        dtype,
    ):
        image_latents = []
        for image in images:
            image = image.to(device=device, dtype=dtype)
            imagge_latent = self._encode_vae_image(image=image, generator=generator)
            image_latents.append(imagge_latent)  # (1, 128, 32, 32)

        image_latent_ids = self._prepare_image_ids(image_latents)

        # Pack each latent and concatenate
        packed_latents = []
        for latent in image_latents:
            # latent: (1, 128, 32, 32)
            packed = self._pack_latents(latent)  # (1, 1024, 128)
            packed = packed.squeeze(0)  # (1024, 128) - remove batch dim
            packed_latents.append(packed)

        # Concatenate all reference tokens along sequence dimension
        image_latents = torch.cat(packed_latents, dim=0)  # (N*1024, 128)
        image_latents = image_latents.unsqueeze(0)  # (1, N*1024, 128)

        image_latents = image_latents.repeat(batch_size, 1, 1)
        image_latent_ids = image_latent_ids.repeat(batch_size, 1, 1)
        image_latent_ids = image_latent_ids.to(device)

        return image_latents, image_latent_ids
>>>>>>> 8afeae1d
    
    @property
    def guidance_scale(self):
        return self._guidance_scale

    @property
    def joint_attention_kwargs(self):
        return self._joint_attention_kwargs

    @property
    def num_timesteps(self):
        return self._num_timesteps

    @property
    def current_timestep(self):
        return self._current_timestep

    @property
    def interrupt(self):
        return self._interrupt
        
    def run(self,
        image: InputImage | List[InputImage] = None,
        prompt: Union[str, List[str]] = None,
        height: Optional[int] = None,
        width: Optional[int] = None,
        num_inference_steps: int = 50,
        sigmas: Optional[List[float]] = None,
        guidance_scale: Optional[float] = 4.0,
        num_images_per_prompt: int = 1,
        generator: Optional[Union[torch.Generator, List[torch.Generator]]] = None,
        latents: Optional[torch.Tensor] = None,
        prompt_embeds: Optional[torch.Tensor] = None,
        return_latents: bool = False,
        attention_kwargs: Dict[str, Any] = {},
        max_sequence_length: int = 512,
        text_encoder_out_layers: Tuple[int] = (10, 20, 30),
        offload: bool = True,
        seed: int = None,
        progress_callback: Callable = None,
        **kwargs
        ):
<<<<<<< HEAD
        
=======
        safe_emit_progress(progress_callback, 0.0, "Starting ti2i pipeline")

>>>>>>> 8afeae1d
        if seed is not None:
            generator = torch.Generator(device=self.device).manual_seed(seed)

        self._guidance_scale = guidance_scale
        self._attention_kwargs = attention_kwargs
        self._current_timestep = None
        self._interrupt = False

        # 2. Define call parameters
        if prompt is not None and isinstance(prompt, str):
            batch_size = 1
        elif prompt is not None and isinstance(prompt, list):
            batch_size = len(prompt)
        else:
            batch_size = prompt_embeds.shape[0]

        device = self.device

        # 3. prepare text embeddings
        prompt_embeds, text_ids = self.encode_prompt(
            prompt=prompt,
            prompt_embeds=prompt_embeds,
            device=device,
            num_images_per_prompt=num_images_per_prompt,
            max_sequence_length=max_sequence_length,
            text_encoder_out_layers=text_encoder_out_layers,
        )
        safe_emit_progress(progress_callback, 0.20, "Encoded prompts")
        
        if offload:
            self._offload(self.text_encoder)
        safe_emit_progress(progress_callback, 0.25, "Text encoder offloaded")

        # 4. process images
        if image is not None and not isinstance(image, list):
            image = [image]
        
        if image is not None:
            image = [self._load_image(img) for img in image]
            
        condition_images = None
        if image is not None:
            for img in image:
                self.image_processor.check_image_input(img)

            condition_images = []
            for img in image:
                image_width, image_height = img.size
                if image_width * image_height > 1024 * 1024:
                    img = self.image_processor._resize_to_target_area(img, 1024 * 1024)
                    image_width, image_height = img.size

                multiple_of = self.vae_scale_factor * 2
                image_width = (image_width // multiple_of) * multiple_of
                image_height = (image_height // multiple_of) * multiple_of
                img = self.image_processor.preprocess(img, height=image_height, width=image_width, resize_mode="crop")
                condition_images.append(img)
                height = height or image_height
                width = width or image_width

        height = height or self.default_sample_size * self.vae_scale_factor
        width = width or self.default_sample_size * self.vae_scale_factor

        # 5. prepare latent variables
        transformer_config = self.load_config_by_type("transformer")
        num_channels_latents = transformer_config.in_channels // 4
        latents, latent_ids = self.prepare_latents(
            batch_size=batch_size * num_images_per_prompt,
            num_latents_channels=num_channels_latents,
            height=height,
            width=width,
            dtype=prompt_embeds.dtype,
            device=device,
            generator=generator,
            latents=latents,
        )
        safe_emit_progress(progress_callback, 0.38, "Initialized latent noise")

        image_latents = None
        image_latent_ids = None
        if condition_images is not None:
            image_latents, image_latent_ids = self.prepare_image_latents(
                images=condition_images,
                batch_size=batch_size * num_images_per_prompt,
                generator=generator,
                device=device,
                dtype=self.component_dtypes["vae"],
            )
            
        
        if not self.scheduler:
            self.load_component_by_type("scheduler")
        self.to_device(self.scheduler)
            
        if not self.transformer:
            self.load_component_by_type("transformer")
        self.to_device(self.transformer)

        safe_emit_progress(progress_callback, 0.45, "Scheduler prepared")

        # 6. Prepare timesteps
        sigmas = np.linspace(1.0, 1 / num_inference_steps, num_inference_steps) if sigmas is None else sigmas
        if hasattr(self.scheduler.config, "use_flow_sigmas") and self.scheduler.config.use_flow_sigmas:
            sigmas = None
        image_seq_len = latents.shape[1]
        mu = self.compute_empirical_mu(image_seq_len=image_seq_len, num_steps=num_inference_steps)
        timesteps, num_inference_steps = self._get_timesteps(
            self.scheduler,
            num_inference_steps,
            sigmas=sigmas,
            mu=mu,
        )
        num_warmup_steps = max(len(timesteps) - num_inference_steps * self.scheduler.order, 0)
        self._num_timesteps = len(timesteps)

        safe_emit_progress(progress_callback, 0.50, "Timesteps computed; starting denoise")

        # handle guidance
        guidance = torch.full([1], guidance_scale, device=device, dtype=torch.float32)
        guidance = guidance.expand(latents.shape[0])

        # 7. Denoising loop
        # We set the index here to remove DtoH sync, helpful especially during compilation.
        # Check out more details here: https://github.com/huggingface/diffusers/pull/11696
        self.scheduler.set_begin_index(0)

        # Reserve a progress gap for denoising [0.50, 0.90]
        denoise_progress_callback = make_mapped_progress(progress_callback, 0.50, 0.90)

        with self._progress_bar(total=num_inference_steps) as progress_bar:
            for i, t in enumerate(timesteps):
                if self.interrupt:
                    continue

                self._current_timestep = t
                # broadcast to batch dimension in a way that's compatible with ONNX/Core ML
                timestep = t.expand(latents.shape[0]).to(latents.dtype)

                latent_model_input = latents.to(self.transformer.dtype)
                latent_image_ids = latent_ids

                if image_latents is not None:
                    latent_model_input = torch.cat([latents, image_latents], dim=1).to(self.transformer.dtype)
                    latent_image_ids = torch.cat([latent_ids, image_latent_ids], dim=1)

                noise_pred = self.transformer(
                    hidden_states=latent_model_input,  # (B, image_seq_len, C)
                    timestep=timestep / 1000,
                    guidance=guidance,
                    encoder_hidden_states=prompt_embeds,
                    txt_ids=text_ids,  # B, text_seq_len, 4
                    img_ids=latent_image_ids,  # B, image_seq_len, 4
                    joint_attention_kwargs=self._attention_kwargs,
                    return_dict=False,
                )[0]

                noise_pred = noise_pred[:, : latents.size(1) :]

                # compute the previous noisy sample x_t -> x_t-1
                latents_dtype = latents.dtype
                latents = self.scheduler.step(noise_pred, t, latents, return_dict=False)[0]

                if latents.dtype != latents_dtype:
                    if torch.backends.mps.is_available():
                        # some platforms (eg. apple mps) misbehave due to a pytorch bug: https://github.com/pytorch/pytorch/pull/99272
                        latents = latents.to(latents_dtype)


                if i == len(timesteps) - 1 or ((i + 1) > num_warmup_steps and (i + 1) % self.scheduler.order == 0):
                    progress_bar.update()
                    
        self._current_timestep = None

        safe_emit_progress(progress_callback, 0.92, "Denoising complete")
        
        if offload:
            self._offload(self.transformer)

        if return_latents:
            safe_emit_progress(progress_callback, 1.0, "Returning latents")
            image = latents
        else:
            latents = self._unpack_latents_with_ids(latents, latent_ids)
            if not self.vae:
                self.load_component_by_type("vae")
            self.to_device(self.vae)
            
            latents = self.vae.denormalize_latents(latents)
                
            latents = self._unpatchify_latents(latents)

            image = self.vae_decode(latents, offload=offload, denormalize_latents=False)
            image = self._tensor_to_frame(image)
            safe_emit_progress(progress_callback, 1.0, "Completed ti2i pipeline")
        
        return image<|MERGE_RESOLUTION|>--- conflicted
+++ resolved
@@ -6,422 +6,11 @@
 from typing import Optional, Tuple
 from diffusers.utils.torch_utils import randn_tensor
 import numpy as np
-<<<<<<< HEAD
 from src.engine.flux2.shared import Flux2Shared
-=======
 from src.utils.progress import safe_emit_progress, make_mapped_progress
->>>>>>> 8afeae1d
 
 class Flux2T2IEngine(Flux2Shared):
     """Flux2 Text-to-Image Image-to-Image Engine Implementation"""
-<<<<<<< HEAD
-=======
-    def __init__(self, yaml_path: str, **kwargs):
-        super().__init__(yaml_path, **kwargs)
-        self.vae_scale_factor = 2 ** (len(self.vae.config.block_out_channels) - 1) if getattr(self, "vae", None) else 8
-        # Flux latents are turned into 2x2 patches and packed. This means the latent width and height has to be divisible
-        # by the patch size. So the vae scale factor is multiplied by the patch size to account for this
-        self.image_processor = Flux2ImageProcessor(vae_scale_factor=self.vae_scale_factor * 2)
-        self.tokenizer_max_length = 512
-        self.default_sample_size = 128
-
-        # fmt: off
-        self.system_message = "You are an AI that reasons about image descriptions. You give structured responses focusing on object relationships, object attribution and actions without speculation."
-        # fmt: on
-
-    def _get_mistral_3_small_prompt_embeds(
-        self,
-        prompt: Union[str, List[str]],
-        dtype: Optional[torch.dtype] = None,
-        device: Optional[torch.device] = None,
-        max_sequence_length: int = 512,
-        # fmt: off
-        system_message: str = "You are an AI that reasons about image descriptions. You give structured responses focusing on object relationships, object attribution and actions without speculation.",
-        # fmt: on
-        hidden_states_layers: List[int] = (10, 20, 30),
-    ):
-        dtype = self.component_dtypes["text_encoder"]
-        device = self.device
-
-        prompt = [prompt] if isinstance(prompt, str) else prompt
-
-        # Format input messages
-        messages_batch = self.format_text_input(prompts=prompt, system_message=system_message)
-        
-        if not self.text_encoder:
-            self.load_component_by_type("text_encoder")
-        tokenizer = self.text_encoder.tokenizer
-
-        # Process all messages at once
-        inputs = tokenizer.apply_chat_template(
-            messages_batch,
-            add_generation_prompt=False,
-            tokenize=True,
-            return_dict=True,
-            return_tensors="pt",
-            padding="max_length",
-            truncation=True,
-            max_length=max_sequence_length,
-        )
-        
-        # check if inputs in cache 
-        
-        if self.text_encoder.enable_cache:
-            hash = self.text_encoder.hash({
-                "input_ids": inputs["input_ids"],
-                "attention_mask": inputs["attention_mask"],
-                "max_sequence_length": max_sequence_length,
-                "system_message": system_message,
-                "hidden_states_layers": hidden_states_layers,
-            })
-            cached = self.text_encoder.load_cached(hash)
-            if cached is not None:
-                return cached[0].to(device=device, dtype=dtype)
-        else:
-            hash = None
-            
-        if not self.text_encoder.model_loaded:
-            self.text_encoder.model = self.text_encoder.load_model(no_weights=False)
-        
-        self.to_device(self.text_encoder)
-
-        # Move to device
-        input_ids = inputs["input_ids"].to(device)
-        attention_mask = inputs["attention_mask"].to(device)
-
-        # Forward pass through the model
-        output = self.text_encoder.model(
-            input_ids=input_ids,
-            attention_mask=attention_mask,
-            output_hidden_states=True,
-            use_cache=False,
-        )
-
-        # Only use outputs from intermediate layers and stack them
-        out = torch.stack([output.hidden_states[k] for k in hidden_states_layers], dim=1)
-        out = out.to(dtype=dtype, device=device)
-
-        batch_size, num_channels, seq_len, hidden_dim = out.shape
-
-        prompt_embeds = out.permute(0, 2, 1, 3).reshape(batch_size, seq_len, num_channels * hidden_dim)
-        
-        if self.text_encoder.enable_cache and hash is not None:
-            self.text_encoder.cache(hash, out)
-
-        return prompt_embeds
-
-    @staticmethod
-    def _prepare_text_ids(
-        x: torch.Tensor,  # (B, L, D) or (L, D)
-        t_coord: Optional[torch.Tensor] = None,
-    ):
-        B, L, _ = x.shape
-        out_ids = []
-
-        for i in range(B):
-            t = torch.arange(1) if t_coord is None else t_coord[i]
-            h = torch.arange(1)
-            w = torch.arange(1)
-            l = torch.arange(L)
-
-            coords = torch.cartesian_prod(t, h, w, l)
-            out_ids.append(coords)
-
-        return torch.stack(out_ids)
-
-    @staticmethod
-    def _prepare_latent_ids(
-        latents: torch.Tensor,  # (B, C, H, W)
-    ):
-        r"""
-        Generates 4D position coordinates (T, H, W, L) for latent tensors.
-
-        Args:
-            latents (torch.Tensor):
-                Latent tensor of shape (B, C, H, W)
-
-        Returns:
-            torch.Tensor:
-                Position IDs tensor of shape (B, H*W, 4) All batches share the same coordinate structure: T=0,
-                H=[0..H-1], W=[0..W-1], L=0
-        """
-
-        batch_size, _, height, width = latents.shape
-
-        t = torch.arange(1)  # [0] - time dimension
-        h = torch.arange(height)
-        w = torch.arange(width)
-        l = torch.arange(1)  # [0] - layer dimension
-
-        # Create position IDs: (H*W, 4)
-        latent_ids = torch.cartesian_prod(t, h, w, l)
-
-        # Expand to batch: (B, H*W, 4)
-        latent_ids = latent_ids.unsqueeze(0).expand(batch_size, -1, -1)
-
-        return latent_ids
-
-    @staticmethod
-    def _prepare_image_ids(
-        image_latents: List[torch.Tensor],  # [(1, C, H, W), (1, C, H, W), ...]
-        scale: int = 10,
-    ):
-        r"""
-        Generates 4D time-space coordinates (T, H, W, L) for a sequence of image latents.
-
-        This function creates a unique coordinate for every pixel/patch across all input latent with different
-        dimensions.
-
-        Args:
-            image_latents (List[torch.Tensor]):
-                A list of image latent feature tensors, typically of shape (C, H, W).
-            scale (int, optional):
-                A factor used to define the time separation (T-coordinate) between latents. T-coordinate for the i-th
-                latent is: 'scale + scale * i'. Defaults to 10.
-
-        Returns:
-            torch.Tensor:
-                The combined coordinate tensor. Shape: (1, N_total, 4) Where N_total is the sum of (H * W) for all
-                input latents.
-
-        Coordinate Components (Dimension 4):
-            - T (Time): The unique index indicating which latent image the coordinate belongs to.
-            - H (Height): The row index within that latent image.
-            - W (Width): The column index within that latent image.
-            - L (Seq. Length): A sequence length dimension, which is always fixed at 0 (size 1)
-        """
-
-        if not isinstance(image_latents, list):
-            raise ValueError(f"Expected `image_latents` to be a list, got {type(image_latents)}.")
-
-        # create time offset for each reference image
-        t_coords = [scale + scale * t for t in torch.arange(0, len(image_latents))]
-        t_coords = [t.view(-1) for t in t_coords]
-
-        image_latent_ids = []
-        for x, t in zip(image_latents, t_coords):
-            x = x.squeeze(0)
-            _, height, width = x.shape
-
-            x_ids = torch.cartesian_prod(t, torch.arange(height), torch.arange(width), torch.arange(1))
-            image_latent_ids.append(x_ids)
-
-        image_latent_ids = torch.cat(image_latent_ids, dim=0)
-        image_latent_ids = image_latent_ids.unsqueeze(0)
-
-        return image_latent_ids
-
-    @staticmethod
-    def _patchify_latents(latents):
-        batch_size, num_channels_latents, height, width = latents.shape
-        latents = latents.view(batch_size, num_channels_latents, height // 2, 2, width // 2, 2)
-        latents = latents.permute(0, 1, 3, 5, 2, 4)
-        latents = latents.reshape(batch_size, num_channels_latents * 4, height // 2, width // 2)
-        return latents
-
-    @staticmethod
-    def _unpatchify_latents(latents):
-        batch_size, num_channels_latents, height, width = latents.shape
-        latents = latents.reshape(batch_size, num_channels_latents // (2 * 2), 2, 2, height, width)
-        latents = latents.permute(0, 1, 4, 2, 5, 3)
-        latents = latents.reshape(batch_size, num_channels_latents // (2 * 2), height * 2, width * 2)
-        return latents
-
-    @staticmethod
-    def _pack_latents(latents):
-        """
-        pack latents: (batch_size, num_channels, height, width) -> (batch_size, height * width, num_channels)
-        """
-
-        batch_size, num_channels, height, width = latents.shape
-        latents = latents.reshape(batch_size, num_channels, height * width).permute(0, 2, 1)
-
-        return latents
-
-    @staticmethod
-    def _unpack_latents_with_ids(x: torch.Tensor, x_ids: torch.Tensor) -> list[torch.Tensor]:
-        """
-        using position ids to scatter tokens into place
-        """
-        x_list = []
-        for data, pos in zip(x, x_ids):
-            _, ch = data.shape  # noqa: F841
-            h_ids = pos[:, 1].to(torch.int64)
-            w_ids = pos[:, 2].to(torch.int64)
-
-            h = torch.max(h_ids) + 1
-            w = torch.max(w_ids) + 1
-
-            flat_ids = h_ids * w + w_ids
-
-            out = torch.zeros((h * w, ch), device=data.device, dtype=data.dtype)
-            out.scatter_(0, flat_ids.unsqueeze(1).expand(-1, ch), data)
-
-            # reshape from (H * W, C) to (H, W, C) and permute to (C, H, W)
-
-            out = out.view(h, w, ch).permute(2, 0, 1)
-            x_list.append(out)
-
-        return torch.stack(x_list, dim=0)
-
-    def encode_prompt(
-        self,
-        prompt: Union[str, List[str]],
-        device: Optional[torch.device] = None,
-        num_images_per_prompt: int = 1,
-        prompt_embeds: Optional[torch.Tensor] = None,
-        max_sequence_length: int = 512,
-        text_encoder_out_layers: Tuple[int] = (10, 20, 30),
-    ):
-        device = device or self._execution_device
-
-        if prompt is None:
-            prompt = ""
-
-        prompt = [prompt] if isinstance(prompt, str) else prompt
-
-        if prompt_embeds is None:
-            prompt_embeds = self._get_mistral_3_small_prompt_embeds(
-                prompt=prompt,
-                device=device,
-                max_sequence_length=max_sequence_length,
-                system_message=self.system_message,
-                hidden_states_layers=text_encoder_out_layers,
-            )
-
-        if prompt_embeds.ndim == 4:
-            B, V, L, D = prompt_embeds.shape  # 1, 3, 512, 5120
-
-            # Move V next to D: [B, L, V, D] then flatten V*D
-            prompt_embeds = prompt_embeds.permute(0, 2, 1, 3).contiguous()
-            prompt_embeds = prompt_embeds.view(B, L, V * D)  # [1, 512, 15360]      
-
-        batch_size, seq_len, _ = prompt_embeds.shape
-        prompt_embeds = prompt_embeds.repeat(1, num_images_per_prompt, 1)
-        prompt_embeds = prompt_embeds.view(batch_size * num_images_per_prompt, seq_len, -1)
-
-        text_ids = self._prepare_text_ids(prompt_embeds)
-        text_ids = text_ids.to(device)
-        return prompt_embeds, text_ids
-
-    def _encode_vae_image(self, image: torch.Tensor, generator: torch.Generator, offload: bool = True):
-        if image.ndim != 4:
-            raise ValueError(f"Expected image dims 4, got {image.ndim}.")
-
-        image_latents = self.vae_encode(image, sample_generator=generator, sample_mode="mode", offload=offload, normalize_latents=False)
-        image_latents = self._patchify_latents(image_latents)
-        if not self.vae:
-            self.load_component_by_type("vae")
-        self.to_device(self.vae)
-        image_latents = self.vae.normalize_latents(image_latents)
-        if offload:
-            self._offload(self.vae)
-        return image_latents
-    
-    @staticmethod
-    def compute_empirical_mu(image_seq_len: int, num_steps: int) -> float:
-        a1, b1 = 8.73809524e-05, 1.89833333
-        a2, b2 = 0.00016927, 0.45666666
-
-        if image_seq_len > 4300:
-            mu = a2 * image_seq_len + b2
-            return float(mu)
-
-        m_200 = a2 * image_seq_len + b2
-        m_10 = a1 * image_seq_len + b1
-
-        a = (m_200 - m_10) / 190.0
-        b = m_200 - 200.0 * a
-        mu = a * num_steps + b
-
-        return float(mu)
-
-    @staticmethod
-    def format_text_input(prompts: List[str], system_message: str = None):
-        # Remove [IMG] tokens from prompts to avoid Pixtral validation issues
-        # when truncation is enabled. The processor counts [IMG] tokens and fails
-        # if the count changes after truncation.
-        cleaned_txt = [prompt.replace("[IMG]", "") for prompt in prompts]
-
-        return [
-            [
-                {
-                    "role": "system",
-                    "content": [{"type": "text", "text": system_message}],
-                },
-                {"role": "user", "content": [{"type": "text", "text": prompt}]},
-            ]
-            for prompt in cleaned_txt
-        ]
-        
-    
-    def prepare_latents(
-        self,
-        batch_size,
-        num_latents_channels,
-        height,
-        width,
-        dtype,
-        device,
-        generator: torch.Generator,
-        latents: Optional[torch.Tensor] = None,
-    ):
-        # VAE applies 8x compression on images but we must also account for packing which requires
-        # latent height and width to be divisible by 2.
-        height = 2 * (int(height) // (self.vae_scale_factor * 2))
-        width = 2 * (int(width) // (self.vae_scale_factor * 2))
-
-        shape = (batch_size, num_latents_channels * 4, height // 2, width // 2)
-        if isinstance(generator, list) and len(generator) != batch_size:
-            raise ValueError(
-                f"You have passed a list of generators of length {len(generator)}, but requested an effective batch"
-                f" size of {batch_size}. Make sure the batch size matches the length of the generators."
-            )
-        if latents is None:
-            latents = randn_tensor(shape, generator=generator, device=device, dtype=dtype)
-        else:
-            latents = latents.to(device=device, dtype=dtype)
-
-        latent_ids = self._prepare_latent_ids(latents)
-        latent_ids = latent_ids.to(device)
-
-        latents = self._pack_latents(latents)  # [B, C, H, W] -> [B, H*W, C]
-        return latents, latent_ids
-    
-    def prepare_image_latents(
-        self,
-        images: List[torch.Tensor],
-        batch_size,
-        generator: torch.Generator,
-        device,
-        dtype,
-    ):
-        image_latents = []
-        for image in images:
-            image = image.to(device=device, dtype=dtype)
-            imagge_latent = self._encode_vae_image(image=image, generator=generator)
-            image_latents.append(imagge_latent)  # (1, 128, 32, 32)
-
-        image_latent_ids = self._prepare_image_ids(image_latents)
-
-        # Pack each latent and concatenate
-        packed_latents = []
-        for latent in image_latents:
-            # latent: (1, 128, 32, 32)
-            packed = self._pack_latents(latent)  # (1, 1024, 128)
-            packed = packed.squeeze(0)  # (1024, 128) - remove batch dim
-            packed_latents.append(packed)
-
-        # Concatenate all reference tokens along sequence dimension
-        image_latents = torch.cat(packed_latents, dim=0)  # (N*1024, 128)
-        image_latents = image_latents.unsqueeze(0)  # (1, N*1024, 128)
-
-        image_latents = image_latents.repeat(batch_size, 1, 1)
-        image_latent_ids = image_latent_ids.repeat(batch_size, 1, 1)
-        image_latent_ids = image_latent_ids.to(device)
-
-        return image_latents, image_latent_ids
->>>>>>> 8afeae1d
     
     @property
     def guidance_scale(self):
@@ -464,12 +53,8 @@
         progress_callback: Callable = None,
         **kwargs
         ):
-<<<<<<< HEAD
-        
-=======
         safe_emit_progress(progress_callback, 0.0, "Starting ti2i pipeline")
 
->>>>>>> 8afeae1d
         if seed is not None:
             generator = torch.Generator(device=self.device).manual_seed(seed)
 
