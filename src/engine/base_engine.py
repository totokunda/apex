import os
from threading import local
from typing import List, Dict, Any, Optional, Literal, Union
from typing import TYPE_CHECKING, overload
from diffusers.utils.dummy_pt_objects import SchedulerMixin
import torch
from loguru import logger
import urllib3
from diffusers.models.modeling_utils import ModelMixin
from contextlib import contextmanager
from tqdm import tqdm
import shutil
import accelerate
import psutil
from src.utils.defaults import (
    get_components_path,
    get_preprocessor_path,
    get_postprocessor_path,
    get_offload_path,
)
from src.utils.module import find_class_recursive

urllib3.disable_warnings(urllib3.exceptions.InsecureRequestWarning)
from src.transformer.base import TRANSFORMERS_REGISTRY as TRANSFORMERS_REGISTRY_TORCH
from src.mlx.transformer.base import TRANSFORMERS_REGISTRY as TRANSFORMERS_REGISTRY_MLX
from src.text_encoder.text_encoder import TextEncoder
from src.vae import get_vae
from diffusers.models.autoencoders.autoencoder_kl import AutoencoderKL
from diffusers.image_processor import VaeImageProcessor
from diffusers.video_processor import VideoProcessor
from src.utils.dtype import select_ideal_dtypes
from src.attention import attention_register
from src.utils.cache import empty_cache
from logging import Logger
from src.scheduler import SchedulerInterface
from typing import Callable
from src.utils.mlx import convert_dtype_to_torch, convert_dtype_to_mlx
from src.memory_management import MemoryConfig
import torch.nn as nn
import importlib
from diffusers.utils.torch_utils import randn_tensor
import traceback
from src.utils.defaults import (
    DEFAULT_DEVICE,
    DEFAULT_CONFIG_SAVE_PATH,
    DEFAULT_SAVE_PATH,
    DEFAULT_LORA_SAVE_PATH,
)
from src.utils.compute import validate_compute_requirements, get_compute_capability

import tempfile
from src.transformer import _auto_register_transformers
from src.mixins import LoaderMixin, ToMixin, OffloadMixin, CompileMixin
from glob import glob
from safetensors import safe_open
import mlx.core as mx
import mlx.nn as mx_nn
from src.converters import (
    get_transformer_keys,
    convert_transformer,
    convert_vae,
)
import numpy as np
from PIL import Image
from torchvision import transforms as TF
import inspect
from src.lora import LoraManager, LoraItem
from src.helpers.helpers import helpers
from src.utils.torch_patches import patch_torch_linalg_solve_for_cusolver
try:
    torch.backends.cuda.preferred_linalg_library()
except Exception as e:
    logger.warning(f"Error setting preferred linalg library: {e}")
try:
    patch_torch_linalg_solve_for_cusolver()
except Exception as e:
    logger.warning(f"Error patching torch.linalg.solve for cuSOLVER failures: {e}")
_auto_register_transformers()

os.environ["TOKENIZERS_PARALLELISM"] = "false"


class AutoLoadingHelperDict(dict):
    """A dictionary wrapper that automatically loads helpers when accessed."""

    def __init__(self, engine_instance):
        super().__init__()
        self._engine = engine_instance

    # ---------------- Static typing for editor IntelliSense ---------------- #
    if TYPE_CHECKING:
        # Import helper classes only for typing to avoid runtime deps/cycles
        from src.helpers.clip import CLIP
        from src.helpers.wan.ati import WanATI
        from src.helpers.wan.recam import WanRecam
        from src.helpers.wan.fun_camera import WanFunCamera
        from src.helpers.wan.multitalk import WanMultiTalk
        from src.helpers.hunyuanvideo.llama import HunyuanLlama
        from src.helpers.hunyuanvideo.avatar import HunyuanAvatar
        from src.helpers.hunyuanvideo15.vision import HunyuanVisionEncoder
        from src.helpers.hunyuanvideo15.text import TextEncoder as HunyuanTextEncoder
        from src.helpers.hidream.llama import HidreamLlama
        from src.helpers.stepvideo.text_encoder import StepVideoTextEncoder
        from src.helpers.ltx.patchifier import SymmetricPatchifier
        from src.helpers.fibo.prompt_gen import PromptGenHelper
        from src.helpers.wan.humo_audio_processor import HuMoAudioProcessor

        # Overloads for known helper keys → precise instance types
        @overload
        def __getitem__(self, key: Literal["clip"]) -> "CLIP": ...

        @overload
        def __getitem__(self, key: Literal["wan.ati"]) -> "WanATI": ...

        @overload
        def __getitem__(self, key: Literal["wan.recam"]) -> "WanRecam": ...

        @overload
        def __getitem__(self, key: Literal["wan.fun_camera"]) -> "WanFunCamera": ...

        @overload
        def __getitem__(self, key: Literal["wan.multitalk"]) -> "WanMultiTalk": ...

        @overload
        def __getitem__(self, key: Literal["hunyuanvideo.llama"]) -> "HunyuanLlama": ...

        @overload
        def __getitem__(
            self, key: Literal["hunyuanvideo.avatar"]
        ) -> "HunyuanAvatar": ...

        @overload
        def __getitem__(
            self, key: Literal["hunyuanvideo15.vision"]
        ) -> "HunyuanVisionEncoder": ...

        @overload
        def __getitem__(
            self, key: Literal["hunyuanvideo15.text"]
        ) -> "HunyuanTextEncoder": ...

        @overload
        def __getitem__(self, key: Literal["prompt_gen"]) -> "PromptGenHelper": ...

        @overload
        def __getitem__(self, key: Literal["hidream.llama"]) -> "HidreamLlama": ...

        @overload
        def __getitem__(
            self, key: Literal["stepvideo.text_encoder"]
        ) -> "StepVideoTextEncoder": ...

        @overload
        def __getitem__(
            self, key: Literal["ltx.patchifier"]
        ) -> "SymmetricPatchifier": ...

        @overload
        def __getitem__(
            self, key: Literal["wan.humo_audio_processor"]
        ) -> "HuMoAudioProcessor": ...

        @overload
        def __getitem__(self, key: str) -> Any: ...

    def __getitem__(self, key):
        # If helper exists, return it
        if super().__contains__(key):
            return super().__getitem__(key)

        # Try to load helper automatically

        helper = self._engine._auto_load_helper(key)
        if helper is not None:
            self[key] = helper
            return helper
        else:
            return None

    def get(self, key, default=None):
        try:
            return self[key]
        except KeyError:
            return default


class BaseEngine(LoaderMixin, ToMixin, OffloadMixin, CompileMixin):
    engine_type: Literal["torch", "mlx"] = "torch"
    config: Dict[str, Any]
    scheduler: SchedulerInterface | None = None
    vae: AutoencoderKL | None = None
    text_encoder: TextEncoder | None = None
    transformer: ModelMixin | None = None
    device: torch.device | None = None
    _helpers: AutoLoadingHelperDict
    _preprocessors: Dict[str, Any] = {}
    _postprocessors: Dict[str, Any] = {}
    offload_to_cpu: bool = False
    video_processor: VideoProcessor
    image_processor: VaeImageProcessor
    config_save_path: str | None = None
    component_load_dtypes: Dict[str, torch.dtype] | None = None
    component_dtypes: Dict[str, torch.dtype] | None = None
    components_to_load: List[str] | None = None
    preprocessors_to_load: List[str] | None = None
    postprocessors_to_load: List[str] | None = None
    save_path: str | None = None
    logger: Logger
    attention_type: str = "sdpa"
    check_weights: bool = True
    save_converted_weights: bool = False
    vae_scale_factor_temporal: float = 1.0
    vae_scale_factor_spatial: float = 1.0
    vae_scale_factor: float = 1.0
    num_channels_latents: int = 4
    denoise_type: str | None = None
    vae_tiling: bool = False
    vae_slicing: bool = False
    lora_manager: LoraManager | None = None
    loaded_loras: Dict[str, LoraItem] = {}
    preloaded_loras: Dict[str, LoraItem] = {}
    sub_engines: Dict[str, "BaseEngine"] = {}
    _memory_management_map: Dict[str, MemoryConfig] | None = None
    selected_components: Dict[str, Any] | None = None
    auto_apply_loras: bool = True

    def __init_subclass__(cls, **kwargs):
        super().__init_subclass__(**kwargs)

        # Wrap subclass __init__ so that `post_init` is called automatically
        # after the subclass' own initialization logic completes.
        if cls is BaseEngine:
            return

        # Avoid double‑wrapping the same subclass
        if getattr(cls, "_apex_post_init_wrapped", False):
            return

        original_init = cls.__init__

        def __init_wrapper(self, *args, **init_kwargs):
            # Run the original __init__ chain (including BaseEngine.__init__)
            original_init(self, *args, **init_kwargs)

            # Ensure post_init runs exactly once per instance, at the very end
            if getattr(self, "_apex_post_init_ran", False):
                return

            post_init = getattr(self, "post_init", None)
            if callable(post_init):
                post_init()
                setattr(self, "_apex_post_init_ran", True)

        cls.__init__ = __init_wrapper
        cls._apex_post_init_wrapped = True

    def __init__(
        self,
        yaml_path: str,
        device: torch.device = DEFAULT_DEVICE,
        **kwargs,
    ):
        self.device = device
        self._helpers = AutoLoadingHelperDict(self)
        # Keep a copy of the original initialization kwargs so that
        # `post_init` can access them after all subclasses have finished
        # their own initialization.
        self._init_kwargs = dict(kwargs)
        self._init_logger()
        self.config = self._load_yaml(yaml_path)

        # Validate compute requirements if specified in config
        self._validate_compute_requirements()

        self.save_path = kwargs.get("save_path", None)
        should_download = kwargs.get("should_download", True)

        for key, value in kwargs.items():
            if key not in [
                "save_path",
                "config_kwargs",
                "components_to_load",
                "component_load_dtypes",
                "component_dtypes",
                "preprocessors_to_load",
                "postprocessors_to_load",
                "device",
            ]:
                setattr(self, key, value)

        if not hasattr(self, "selected_components") or self.selected_components is None:
            self.selected_components = {}

        if should_download:
            self.download(self.save_path)

        # Normalize optional memory management mapping.
        # If no explicit mapping is provided, we will try to infer sensible
        # defaults based on the size of the models that will be loaded.

        self._parse_config(
            self.config,
            kwargs.get("config_kwargs", {}),
            kwargs.get("components_to_load", None),
            kwargs.get("component_load_dtypes", None),
            kwargs.get("component_dtypes", None),
        )

        self.attention_type = kwargs.get("attention_type", "sdpa")
        attention_register.set_default(self.attention_type)
        self.auto_apply_loras = kwargs.get("auto_apply_loras", True)
        self._init_lora_manager(kwargs.get("lora_save_path", DEFAULT_LORA_SAVE_PATH))
        loaded_loras, loaded_loras_names = self._load_loras()
        for i, lora_item in enumerate(loaded_loras):
            self.preloaded_loras[loaded_loras_names[i]] = lora_item

    def post_init(self):
        """
        Run final setup that depends on fully-initialized subclasses.

        By default this normalizes the optional memory-management mapping
        using the original kwargs passed at construction time.
        """
        init_kwargs = getattr(self, "_init_kwargs", {}) or {}
        memory_spec = init_kwargs.get("memory_management", None)
        self._memory_management_map = self._normalize_memory_management(memory_spec)

    def _init_logger(self):
        self.logger = logger

    def _validate_compute_requirements(self):
        """Validate that the current system meets the compute requirements specified in the config."""
        compute_requirements = self.config.get("compute_requirements")
        if not compute_requirements:
            return

        is_valid, error_message = validate_compute_requirements(compute_requirements)
        if not is_valid:
            current_cap = get_compute_capability()
            error_detail = (
                f"\n\nCompute Validation Failed:\n"
                f"  {error_message}\n\n"
                f"Current System:\n"
                f"  Compute Type: {current_cap.compute_type}\n"
            )
            if current_cap.compute_type == "cuda":
                error_detail += (
                    f"  CUDA Capability: {current_cap.cuda_compute_capability}\n"
                )
                error_detail += f"  Device: {current_cap.device_name}\n"
            elif current_cap.compute_type == "metal":
                error_detail += f"  Metal Version: {current_cap.metal_version}\n"
            else:
                error_detail += (
                    f"  Platform: {current_cap.cpu_info.get('platform', 'unknown')}\n"
                )

            error_detail += f"\nRequired:\n"
            if compute_requirements.get("min_cuda_compute_capability"):
                error_detail += f"  Min CUDA Capability: {compute_requirements['min_cuda_compute_capability']}\n"
            if compute_requirements.get("supported_compute_types"):
                error_detail += f"  Supported Types: {', '.join(compute_requirements['supported_compute_types'])}\n"

            self.logger.error(error_detail)
            raise RuntimeError(error_detail)

    def _aspect_ratio_resize(
        self,
        image,
        max_area=720 * 1280,
        mod_value=16,
        resize_mode=Image.Resampling.LANCZOS,
    ):
        if max_area is None:
            max_area = 720 * 1280
        aspect_ratio = image.height / image.width
        height = round(np.sqrt(max_area * aspect_ratio)) // mod_value * mod_value
        width = round(np.sqrt(max_area / aspect_ratio)) // mod_value * mod_value
        image = image.resize((width, height), resize_mode)
        return image, height, width

    def _aspect_ratio_to_height_width(
        self,
        aspect_ratio: str,
        resolution: int,
        mod_value: int = 16,
    ) -> tuple[int, int]:
        """Convert an aspect ratio string like "16:9" into (height, width) using the given resolution.

        The resolution is treated as the longer side. The returned dimensions are floored
        to be multiples of mod_value to satisfy common model requirements.
        """
        if not isinstance(resolution, (int, float)) or resolution <= 0:
            resolution = 1024

        if not isinstance(aspect_ratio, str):
            # Fallback to square
            target_w = int(resolution)
            target_h = int(resolution)
        else:
            ar = aspect_ratio.strip().lower().replace("x", ":").replace("/", ":")
            parts = [p for p in ar.split(":") if p]
            try:
                if len(parts) == 2:
                    w_part = float(parts[0])
                    h_part = float(parts[1])
                    if w_part <= 0 or h_part <= 0:
                        raise ValueError
                    ratio = w_part / h_part
                else:
                    # single number implies square
                    ratio = 1.0
            except Exception:
                ratio = 1.0

            # Treat resolution as longer side
            if ratio >= 1.0:
                target_w = int(resolution)
                target_h = int(round(target_w / ratio))
            else:
                target_h = int(resolution)
                target_w = int(round(target_h * ratio))

        # Snap to multiples of mod_value and ensure minimum size
        target_w = max(mod_value, (target_w // mod_value) * mod_value)
        target_h = max(mod_value, (target_h // mod_value) * mod_value)
        return target_h, target_w

    def _resolution_to_height_width(
        self, resolution: int, mod_value: int = 16
    ) -> tuple[int, int]:
        """Return square (height, width) for a given resolution, snapped to mod_value."""
        if not isinstance(resolution, (int, float)) or resolution <= 0:
            resolution = 1024
        r = int(resolution)
        r = max(mod_value, (r // mod_value) * mod_value)
        return r, r

    def _image_to_height_width(self, image, mod_value: int = 16) -> tuple[int, int]:
        """Infer (height, width) from an input image, snapped to mod_value.

        Accepts PIL.Image, numpy array, torch tensor, or path/URL string.
        """
        try:
            pil_image = self._load_image(image)
            width, height = pil_image.size
        except Exception:
            # Fallback to a reasonable default if image cannot be loaded
            return self._resolution_to_height_width(1024, mod_value)

        width = max(mod_value, (int(width) // mod_value) * mod_value)
        height = max(mod_value, (int(height) // mod_value) * mod_value)
        return height, width

    def _center_crop_resize(self, image, height, width):
        # Calculate resize ratio to match first frame dimensions
        resize_ratio = max(width / image.width, height / image.height)

        # Resize the image
        width = round(image.width * resize_ratio)
        height = round(image.height * resize_ratio)
        size = [width, height]
        image = TF.CenterCrop(size)(image)
        return image, height, width

    def _parse_config(
        self,
        config: Dict[str, Any],
        config_kwargs: Dict[str, Any],
        components_to_load: List[str] | None,
        component_load_dtypes: Dict[str, torch.dtype] | None,
        component_dtypes: Dict[str, str] | None,
    ):
        self.logger.info(f"Loading model {config['name']}")
        ideal_dtypes = select_ideal_dtypes()
        self.component_load_dtypes = component_load_dtypes

        self.engine_type = config.get("engine_type", "torch")

        if config.get("denoise_type", None):
            self.denoise_type = config.get("denoise_type")

        if component_dtypes:
            self.component_dtypes = {}
            for component_type, dtype in component_dtypes.items():
                self.component_dtypes[component_type] = self._parse_dtype(dtype)
        else:
            self.component_dtypes = ideal_dtypes

        if not self.component_load_dtypes:
            self.component_load_dtypes = {}
            for component_type in ideal_dtypes.keys():
                self.component_load_dtypes[component_type] = ideal_dtypes[
                    component_type
                ]

        # check if any component is missing, otherwise use the default dtypes
        for component_type in ideal_dtypes.keys():
            if component_type not in self.component_dtypes:
                self.component_dtypes[component_type] = ideal_dtypes[component_type]
            if component_type not in self.component_load_dtypes:
                self.component_load_dtypes[component_type] = ideal_dtypes[
                    component_type
                ]

        self.config_save_path = config_kwargs.get(
            "config_save_path", DEFAULT_CONFIG_SAVE_PATH
        )
        if self.config_save_path:
            os.makedirs(self.config_save_path, exist_ok=True)
        components = config.get("components", [])
        if components_to_load:
            self.logger.info(f"Loading {len(components_to_load)} components")

        self.load_components(components, components_to_load)
        sub_engines = config.get("sub_engines", [])
        self.load_sub_engines(sub_engines)

    def load_sub_engines(self, sub_engines: List[Dict[str, Any]]):
        """
        Instantiate and register any sub‑engines declared in the config.

        Each entry in ``sub_engines`` is expected to be a mapping with:
        - ``name``: logical name used as the key in ``self.sub_engines``
        - ``yaml``: path or manifest reference for the child engine
        """
        for sub_engine in sub_engines:
            yaml = sub_engine.get("yaml")
            name = sub_engine.get("name")
            if not yaml or not name:
                continue
            self.sub_engines[name] = self._load_engine(yaml)

    # Class‑level guard to prevent infinite recursion when mis‑configured
    # manifests point to each other in a cycle.
    _active_sub_engine_yamls: set[str] = set()

    def _load_engine(self, yaml: str) -> "BaseEngine":
        """
        Lazily create a sub‑engine using the global EngineRegistry.

        A small re‑entrancy guard is used to turn configuration cycles
        into a clear error instead of a hard RecursionError coming from
        EngineRegistry / engine construction.
        """
        from src.engine.registry import create_engine

        if yaml in BaseEngine._active_sub_engine_yamls:
            raise RuntimeError(
                f"Detected recursive sub‑engine configuration involving '{yaml}'. "
                "Please check the 'sub_engines' section of your manifests."
            )

        BaseEngine._active_sub_engine_yamls.add(yaml)
        try:
            # Delegate to the high‑level helper which in turn uses the
            # global EngineRegistry instance; this avoids creating nested
            # registries and keeps engine discovery centralized.
            return create_engine(yaml_path=yaml, device=self.device)
        except Exception as e:
            self.logger.error(f"Error loading sub-engine {yaml}: {e}")
            raise e
        finally:
            BaseEngine._active_sub_engine_yamls.discard(yaml)

    @contextmanager
    def _progress_bar(self, total: int, desc: str | None = None, **kwargs):
        with tqdm(total=total, desc=desc, **kwargs) as pbar:
            yield pbar

    def _get_default_kwargs(self, func_name: str):
        default_kwargs = {}
        defaults = self.config.get("defaults", {})
        if func_name in defaults:
            default_kwargs.update(defaults[func_name])
        return default_kwargs

    def set_attention_type(self, attention_type: str | None = None):
        if attention_type:
            attention_register.set_default(attention_type)
        self.attention_type = attention_type

    def run(self, *args, **kwargs):
        raise NotImplementedError("Subclasses must implement this method")

    def load_component(
        self,
        component: Dict[str, Any],
        load_dtype: torch.dtype | None = None,
        no_weights: bool = False,
    ):
        component_type = component.get("type")
        component_module = None
        if component_type == "scheduler":
            scheduler = self.load_scheduler(component)
            component_module = scheduler
        elif component_type == "vae":
            vae = self.load_vae(component, load_dtype, no_weights)
            component_module = vae
        elif component_type == "text_encoder":
            text_encoder = self.load_text_encoder(component, no_weights)
            component_module = text_encoder
        elif component_type == "transformer":
            logger.info(f"Loading transformer component: {component}")
            transformer = self.load_transformer(component, load_dtype, no_weights)
            component_module = transformer
        elif component_type == "helper":
            helper = self.load_helper(component)
            component_module = helper
        else:
            raise ValueError(f"Component type {component_type} not supported")
        empty_cache()
        return component_module

    def load_helper(self, component: Dict[str, Any]):

        config = component.copy()  # Don't modify the original
        base = config.pop("base")
        config.pop("type")
        config.pop("name", None)
        module = config.pop("module", None)
        # get the helper class
        try:
            helper_class = helpers.get(base)
        except Exception:
            helper_class = find_class_recursive(importlib.import_module(module), base)
        if helper_class is None:
            raise ValueError(f"Helper class {base} not found")

        # create an instance of the helper class
        if hasattr(helper_class, "from_pretrained") and "model_path" in config:
            helper = helper_class.from_pretrained(config["model_path"])
        else:
            # check for config_path
            if "config_path" in config:
                config_path = config.pop("config_path")
                # try download the config file
                try:
                    config_path = self._download(config_path, get_components_path())
                except Exception:
                    pass
                config = self._load_config_file(config_path)
            helper = helper_class(**config)

        # Store helper with multiple keys for easier access
        helper_name = component.get("name", base)
        self._helpers[base] = helper
        if helper_name != base:
            self._helpers[helper_name] = helper
            # Also store with just the last part of the name (after /)
            if "/" in helper_name:
                short_name = helper_name.split("/")[-1]
                self._helpers[short_name] = helper

        # Move helper to device if possible
        if hasattr(helper, "to") and self.device is not None:
            helper = helper.to(self.device)

        return helper

    def load_helper_by_type(self, helper_type: str):
        for helper in self.config.get("helpers", []):
            if helper.get("type") == helper_type:
                self._helpers[helper_type] = self.load_helper(helper)
                return
        raise ValueError(f"Helper type {helper_type} not found")

    def _auto_load_helper(self, helper_key: str):
        """Automatically load a helper by searching for it in the configuration."""
        # First, check if there's a helper component with matching name or base
        for component in self.config.get("components", []):
            if component.get("type") == "helper":
                component_name = component.get("name", "")
                component_base = component.get("base", "")
                # Match by name or base (with or without namespace prefixes)

                if (
                    component_name == helper_key
                    or component_name.endswith(f"/{helper_key}")
                    or component_base == helper_key
                    or component_base.endswith(f".{helper_key}")
                ):

                    try:
                        helper = self.load_helper(component)
                        self.logger.info(
                            f"Auto-loaded helper '{helper_key}' from configuration"
                        )
                        # Move helper to device
                        self.to_device(helper)
                        return helper
                    except Exception as e:
                        import traceback

                        self.logger.error(traceback.format_exc())
                        self.logger.warning(
                            f"Failed to auto-load helper '{helper_key}': {e}"
                        )
                        return None

        # If not found in current config, check if it's a known helper type that can be loaded
        if helper_key in helpers:
            try:
                helper_class = helpers.get(helper_key)
                helper = helper_class()
                self.logger.info(f"Auto-loaded helper '{helper_key}' from registry")
                # Move helper to device
                if hasattr(helper, "to") and self.device is not None:
                    helper = helper.to(self.device)
                return helper
            except Exception as e:
                self.logger.warning(
                    f"Failed to auto-load helper '{helper_key}' from registry: {e}"
                )
                return None

        return None

    @property
    def helpers(self) -> "AutoLoadingHelperDict":
        return self._helpers

    def load_scheduler(self, component: Dict[str, Any]):
        scheduler = self._load_scheduler(component)

        # Add all SchedulerInterface methods to self.scheduler if not already present
        if (
            not isinstance(scheduler, SchedulerInterface)
            and self.engine_type == "torch"
        ):
            # Create a new class that inherits from both the scheduler's class and SchedulerInterface
            class SchedulerWrapper(scheduler.__class__, SchedulerInterface):
                pass

            # Add all SchedulerInterface methods to the scheduler instance
            scheduler_interface = SchedulerInterface()

            # Add the alphas_cumprod attribute if not present
            if not hasattr(scheduler, "alphas_cumprod"):
                scheduler.alphas_cumprod = getattr(
                    scheduler_interface, "alphas_cumprod", None
                )

            # Add all methods from SchedulerInterface
            for method_name in [
                "add_noise",
                "convert_x0_to_noise",
                "convert_noise_to_x0",
                "convert_velocity_to_x0",
                "convert_flow_pred_to_x0",
                "convert_x0_to_flow_pred",
            ]:
                if not hasattr(scheduler, method_name):
                    method = getattr(scheduler_interface, method_name)
                    setattr(
                        scheduler,
                        method_name,
                        method.__get__(scheduler, type(scheduler)),
                    )

            # Change the class to include SchedulerInterface
            scheduler.__class__ = SchedulerWrapper

        return scheduler

    def load_vae(
        self,
        component: Dict[str, Any],
        load_dtype: torch.dtype | None,
        no_weights: bool = False,
    ):
        vae = self._load_model(
            component,
            get_vae,
            "VAE",
            load_dtype,
            no_weights=no_weights,
            key_map=component.get("key_map", {}),
            extra_kwargs=component.get("extra_kwargs", {}),
        )
        if self.component_dtypes and "vae" in self.component_dtypes:
            self.to_dtype(vae, self.component_dtypes["vae"])
        if self.vae_tiling:
            self.enable_vae_tiling()
        if self.vae_slicing:
            self.enable_vae_slicing()
        vae = vae.eval()
        return vae

    def enable_vae_tiling(self):
        self.vae_tiling = True
        if self.vae is None:
            return
        if hasattr(self.vae, "enable_tiling"):
            self.vae.enable_tiling()
        else:
            self.logger.warning("VAE does not support tiling")

    def enable_vae_slicing(self):
        self.vae_slicing = True
        if self.vae is None:
            return
        if hasattr(self.vae, "enable_slicing"):
            self.vae.enable_slicing()
        else:
            self.logger.warning("VAE does not support slicing")

    def load_config_by_type(self, component_type: str):
        with accelerate.init_empty_weights():
            # check if the component is already loaded
            if getattr(self, component_type, None) is not None:
                if component_type == "text_encoder":
                    model = getattr(self, component_type).load_model(no_weights=True)
                    config = getattr(model, "config", {})
                else:
                    config = getattr(getattr(self, component_type), "config", {})
                return config
            for component in self.config.get("components", []):
                if component.get("type") == component_type:
                    component = self.load_component(
                        component,
                        (
                            self.component_load_dtypes.get(component.get("type"))
                            if self.component_load_dtypes
                            else None
                        ),
                        no_weights=True,
                    )

                    if component_type == "text_encoder":
                        model = component.load_model(no_weights=True)
                        config = getattr(model, "config", {})
                    else:
                        config = getattr(component, "config", {})

                    if config:
                        return config
                    else:
                        return {}
            raise ValueError(f"Component type {component_type} not found")

    def load_config_by_name(self, component_name: str):
        with accelerate.init_empty_weights():
            for component in self.config.get("components", []):
                if component.get("name") == component_name:
                    component = self.load_component(
                        component,
                        (
                            self.component_load_dtypes.get(component.get("type"))
                            if self.component_load_dtypes
                            else None
                        ),
                        no_weights=True,
                    )
                    config = {}
                    if isinstance(component, TextEncoder):
                        if hasattr(component, "model"):
                            if hasattr(component.model.config, "to_dict"):
                                model_config = component.model.config.to_dict()
                            else:
                                model_config = dict(component.model.config)
                            config.update(model_config)

                    component_config = getattr(component, "config", {})
                    if hasattr(component_config, "to_dict"):
                        component_config = component_config.to_dict()
                    else:
                        component_config = dict(component_config)
                    config.update(component_config)

                    if config:
                        return config
                    else:
                        return {}
            raise ValueError(f"Component name {component_name} not found")

    def load_text_encoder(self, component: Dict[str, Any], no_weights: bool = False):
        component["load_dtype"] = self.component_load_dtypes.get("text_encoder", None)
        component["dtype"] = self.component_dtypes.get("text_encoder", None)
        text_encoder = TextEncoder(component, no_weights, device=self.device)

        # Lazily wrap its internal model once loaded, if memory management is configured
        mm_config = self._resolve_memory_config_for_component(component)
        if mm_config is not None:
            original_load_model = text_encoder.load_model

            def _patched_load_model(no_weights: bool = False, *args, **kwargs):
                model = original_load_model(no_weights=no_weights, *args, **kwargs)
                text_encoder.model = model

                if no_weights:
                    return text_encoder.model

                already_enabled = getattr(
                    text_encoder, "_group_offloading_enabled", False
                )
                if not already_enabled:
                    self._apply_group_offloading(
                        text_encoder.model,
                        mm_config,
                        module_label=component.get("name") or "text_encoder",
                    )
                    setattr(text_encoder, "_group_offloading_enabled", True)
                    
                self._maybe_compile_module(text_encoder.model, component)
                return text_encoder.model

            text_encoder.load_model = _patched_load_model  # type: ignore

        if no_weights:
            model = text_encoder.load_model(no_weights=True)
            text_encoder.model = model

        return text_encoder

    def load_transformer(
        self,
        component: Dict[str, Any],
        load_dtype: torch.dtype | mx.Dtype | None,
        no_weights: bool = False,
    ):

        base = component.get("base")
        if base.startswith("mlx."):
            registry = TRANSFORMERS_REGISTRY_MLX
            dtype_converter = convert_dtype_to_mlx
            component["base"] = base.replace("mlx.", "")
        else:
            registry = TRANSFORMERS_REGISTRY_TORCH
            dtype_converter = convert_dtype_to_torch

        transformer = self._load_model(
            component,
            registry.get,
            "Transformer",
            dtype_converter(load_dtype) if load_dtype else None,
            no_weights,
            key_map=component.get("key_map", {}),
            extra_kwargs=component.get("extra_kwargs", {}),
        )

        if self.component_dtypes and "transformer" in self.component_dtypes:
            if isinstance(transformer, torch.nn.Module):
                self.to_dtype(transformer, self.component_dtypes["transformer"])
            elif isinstance(transformer, mx_nn.Module):
                self.to_mlx_dtype(transformer, self.component_dtypes["transformer"])

        transformer = transformer.eval()

        if self.preloaded_loras and self.auto_apply_loras and not no_weights:
            name_or_type = component.get("name", "transformer")
            setattr(self, name_or_type, transformer)
            # filter loras by component if specified
            preloaded_loras = [
                (lora.source, lora.scale, lora.name)
                for lora in self.preloaded_loras.values()
                if lora.component is None or lora.component == name_or_type
            ]
            self.logger.info(f"Applying {len(preloaded_loras)} loras to {name_or_type}")
            self.apply_loras(
                [(lora[0], lora[1]) for lora in preloaded_loras],
                adapter_names=[lora[2] for lora in preloaded_loras],
                model=transformer,
            )
<<<<<<< HEAD
            logger.info(f"\n\nloaded_loras: {self.loaded_loras}\n\n")
=======
        
        # Apply transformer group offloading *after* any post-load mutations
        # (e.g. auto-apply LoRAs above). We intentionally skip enabling group
        # offloading inside LoaderMixin for transformers, because it caches CPU
        # tensors keyed by Parameter identity and can break if parameters are
        # replaced after load.
        
        mm_config = self._resolve_memory_config_for_component(component)

        if mm_config is not None and not no_weights:
            label = component.get("name") or component.get("type") or "transformer"
            offloading_module = component.get("offloading_module", None)

            # If this engine will apply LoRAs/adapters later (e.g. Lynx), defer.
            should_defer = bool(
                (not getattr(self, "auto_apply_loras", True))
                and getattr(self, "preloaded_loras", None)
            )
            if should_defer:
                setattr(
                    transformer,
                    "_apex_pending_group_offloading",
                    (mm_config, label, offloading_module),
                )
            else:
                try:
                    model_to_offload = (
                        transformer.get_submodule(offloading_module)
                        if offloading_module
                        else transformer
                    )
                    self._apply_group_offloading(
                        model_to_offload, mm_config, module_label=label
                    )
                except Exception as e:
                    if hasattr(self, "logger"):
                        self.logger.warning(
                            f"Failed to enable group offloading for '{label}': {e}"
                        )

        # Optionally compile the fully initialized module according to config.
        if not no_weights and component.get("type") != "transformer":
            maybe_compile = getattr(self, "_maybe_compile_module", None)
            if callable(maybe_compile):
                model = maybe_compile(model, component)
>>>>>>> f361250e

        return transformer

    def _apply_pending_group_offloading(self, module: torch.nn.Module) -> bool:
        """If `module` has deferred group offloading config, apply it now."""
        pending = getattr(module, "_apex_pending_group_offloading", None)
        if not pending:
            return False

        mm_config, label, offloading_module = pending
        try:
            model_to_offload = (
                module.get_submodule(offloading_module) if offloading_module else module
            )
            self._apply_group_offloading(
                model_to_offload, mm_config, module_label=label
            )
        finally:
            # Always clear the pending marker to avoid repeated attempts.
            try:
                delattr(module, "_apex_pending_group_offloading")
            except Exception:
                pass

        return True

    def _get_safetensors_keys(
        self, model_path: str, model_key: str | None = None, framework: str = "pt"
    ):
        keys = set()
        with safe_open(model_path, framework=framework, device="cpu") as f:
            if model_key is not None:
                keys.update(f[model_key].keys())
            else:
                if len(f.keys()) < 2:
                    keys.update(f[list(f.keys())[0]].keys())
                else:
                    keys.update(f.keys())
        return keys

    def _get_pt_keys(self, model_path: str, model_key: str | None = None):
        keys = set()
        partial_state = torch.load(
            model_path, map_location="cpu", mmap=True, weights_only=True
        )
        if model_key is not None:
            partial_state = partial_state[model_key]
        else:
            if len(partial_state.keys()) < 2:
                partial_state = partial_state[list(partial_state.keys())[0]]
        keys.update(partial_state.keys())
        return keys

    def _check_convert_model_path(self, component: Dict[str, Any]):
        assert "model_path" in component, "`model_path` is required"
        assert component.get("type") in [
            "transformer",
            "vae",
        ], "Only transformer and vae are supported for now"
        if component["model_path"].endswith(".gguf"):
            return component["model_path"], False
        model_path = component["model_path"]
        component_name = component.get("name", component.get("type"))

        model_dir = os.path.dirname(model_path)

        if component.get("converted_model_path"):
            if not os.path.isabs(component["converted_model_path"]):
                component["converted_model_path"] = os.path.join(
                    model_dir, component["converted_model_path"]
                )
            if os.path.isfile(component["converted_model_path"]):
                return component["converted_model_path"], True
            elif os.path.isdir(component["converted_model_path"]):
                return component["converted_model_path"], True

        if os.path.isfile(model_path):

            # check base directory
            if os.path.isdir(os.path.join(os.path.dirname(model_path), component_name)):
                return model_path, False

        elif os.path.isdir(model_path):
            if os.path.isdir(os.path.join(model_path, component_name)):
                return os.path.join(model_path, component_name), True
        return model_path, False

    # -------------------------
    # Model size estimation helpers
    # -------------------------
    def _estimate_component_model_size_bytes(self, component: Dict[str, Any]) -> int:
        """Estimate total weight size for a component.

        Notes:
        - For `.safetensors`, we use `safe_open(...).get_slice()` to read tensor shapes/dtypes
          without materializing tensors, and sum `numel * element_size` for accurate totals.
          If `component_dtypes` is configured, we estimate the *effective* in-memory size after
          casting floating-point tensors to the target dtype (except float8).
        - For GGUF, we keep using raw on-disk file size.
        - For torch checkpoints (`.bin/.pt/.pth/.ckpt`), we try to `torch.load(..., map_location="meta",
          mmap=True, weights_only=True)` and compute the same `numel * element_size` estimate without
          allocating weight storage. If that fails, we fall back to raw on-disk size + optional scaling.
        """
        model_path = component.get("model_path")
        if not model_path:
            return 0

        # Determine configured dtype early; we only need the float8 probe if we would
        # otherwise apply dtype-based scaling.
        component_type = component.get("type")
        target_dtype = None
        if getattr(self, "component_dtypes", None) is not None and component_type:
            target_dtype = self.component_dtypes.get(component_type)

        # Track raw on-disk size (used for GGUF and as fallback).
        total_on_disk_size = 0
        has_gguf = False
        safetensors_files: List[str] = []
        other_weight_files: List[str] = []
        other_on_disk_size = 0

        # Normalize to list so we can handle main + extra paths uniformly
        paths: List[str] = [model_path]
        extra_model_paths = component.get("extra_model_paths", [])
        if isinstance(extra_model_paths, str):
            extra_model_paths = [extra_model_paths]
        if isinstance(extra_model_paths, list):
            paths.extend(extra_model_paths)

        # Common weight file extensions
        extensions = ("safetensors", "bin", "pt", "pth", "ckpt", "gguf")

        for path in paths:
            if not path:
                continue
            try:
                if os.path.isdir(path):
                    for ext in extensions:
                        for f in glob(os.path.join(path, f"*.{ext}")):
                            try:
                                fsize = os.path.getsize(f)
                                total_on_disk_size += fsize
                                if f.endswith(".gguf"):
                                    has_gguf = True
                                elif f.endswith(".safetensors"):
                                    safetensors_files.append(f)
                                else:
                                    other_weight_files.append(f)
                                    other_on_disk_size += fsize
                            except OSError:
                                continue
                elif os.path.isfile(path):
                    # Only count files that look like weights
                    if path.endswith(extensions):
                        try:
                            fsize = os.path.getsize(path)
                            total_on_disk_size += fsize
                            if path.endswith(".gguf"):
                                has_gguf = True
                            elif path.endswith(".safetensors"):
                                safetensors_files.append(path)
                            else:
                                other_weight_files.append(path)
                                other_on_disk_size += fsize
                        except OSError:
                            continue
            except Exception:
                # This is a best-effort heuristic; ignore unexpected errors
                continue

        # For GGUF models, the file size already reflects the model size on disk and is
        # the most reliable estimate; do not apply dtype-based scaling heuristics.
        if has_gguf:
            return total_on_disk_size

        def _is_float8_dtype(dtype: Any) -> bool:
            # Torch float8 dtypes (available depending on torch build/version)
            for name in (
                "float8_e4m3fn",
                "float8_e5m2",
                "float8_e4m3fnuz",
                "float8_e5m2fnuz",
            ):
                dt = getattr(torch, name, None)
                if dt is not None and dtype == dt:
                    return True
            return False

        def _target_fp_element_size() -> Optional[int]:
            if target_dtype is None:
                return None
            try:
                return int(torch.tensor([], dtype=target_dtype).element_size())
            except Exception:
                return None

        target_fp_es = _target_fp_element_size()

        # Accurate estimation for safetensors: sum(numel * element_size) using slice metadata.
        def _estimate_safetensors_bytes(path: str) -> Optional[int]:
            try:
                # Map safetensors dtype strings to torch dtype for element_size() where possible.
                elem_size_map: Dict[str, int] = {
                    "F64": 8,
                    "F32": 4,
                    "BF16": 2,
                    "F16": 2,
                    "F8_E4M3": 1,
                    "F8_E5M2": 1,
                    "I64": 8,
                    "I32": 4,
                    "I16": 2,
                    "U8": 1,
                    "I8": 1,
                    "BOOL": 1,
                }

                total = 0
                with safe_open(path, framework="pt", device="cpu") as f:
                    for k in f.keys():
                        try:
                            if hasattr(f, "get_slice"):
                                s = f.get_slice(k)
                                dtype_str = s.get_dtype()
                                shape = s.get_shape()
                            else:
                                t = f.get_tensor(k)
                                dtype_str = str(getattr(t, "dtype", ""))
                                shape = list(getattr(t, "shape", []))

                            # Compute numel (shape may be list[int])
                            numel = 1
                            for d in shape:
                                numel *= int(d)

                            stored_es = elem_size_map.get(dtype_str)
                            if stored_es is None:
                                # Unknown dtype; fall back to raw on-disk file size by signaling None.
                                return None

                            # If a target dtype is configured, estimate the effective in-memory
                            # size after casting floating-point tensors (except float8).
                            effective_es = stored_es
                            if (
                                target_fp_es is not None
                                and dtype_str in {"F64", "F32", "BF16", "F16"}
                            ):
                                effective_es = target_fp_es

                            total += int(numel) * int(effective_es)
                        except Exception:
                            # Best-effort: ignore individual tensor issues.
                            continue
                return int(total)
            except Exception:
                return None

        safetensors_estimated = 0
        for st in safetensors_files:
            est = _estimate_safetensors_bytes(st)
            if est is None:
                # Fall back to raw file size for this file if we can't estimate via metadata.
                try:
                    safetensors_estimated += int(os.path.getsize(st))
                except Exception:
                    pass
            else:
                safetensors_estimated += int(est)

        # Accurate estimation for torch checkpoints: meta-load and sum(numel * element_size).
        def _iter_tensors(obj: Any):
            if isinstance(obj, torch.Tensor):
                yield obj
                return
            if isinstance(obj, dict):
                for v in obj.values():
                    yield from _iter_tensors(v)
                return
            if isinstance(obj, (list, tuple)):
                for v in obj:
                    yield from _iter_tensors(v)
                return

        def _estimate_torch_checkpoint_bytes_meta(path: str) -> Optional[int]:
            try:
                state = torch.load(
                    path, map_location="meta", mmap=True, weights_only=True
                )
                # Common pattern: a single wrapper key around the actual state dict.
                if isinstance(state, dict) and len(state.keys()) < 2:
                    try:
                        state = state[list(state.keys())[0]]
                    except Exception:
                        pass

                total = 0
                for t in _iter_tensors(state):
                    try:
                        numel = int(t.numel())
                        stored_es = int(t.element_size())
                        effective_es = stored_es
                        # If a target dtype is configured, estimate effective size after casting
                        # floating point tensors (except float8).
                        if (
                            target_fp_es is not None
                            and isinstance(t, torch.Tensor)
                            and torch.is_floating_point(t)
                            and not _is_float8_dtype(t.dtype)
                        ):
                            effective_es = target_fp_es
                        total += numel * int(effective_es)
                    except Exception:
                        continue
                return int(total)
            except Exception:
                return None

        other_estimated = 0
        other_failed_on_disk = 0
        # De-dup while preserving order (best-effort)
        seen = set()
        unique_other: List[str] = []
        for wf in other_weight_files:
            if wf and wf not in seen:
                unique_other.append(wf)
                seen.add(wf)

        for wf in unique_other:
            est = _estimate_torch_checkpoint_bytes_meta(wf)
            if est is None:
                try:
                    other_failed_on_disk += int(os.path.getsize(wf))
                except Exception:
                    pass
            else:
                other_estimated += int(est)

        # Adjust the estimate based on the configured in-memory dtype for this component,
        # since some (non-safetensors) weights may be stored as fp32 on disk but used as
        # fp16 / bf16 in memory. This scaling is only applied to files we could not meta-estimate.
        try:
            if target_dtype is not None:
                target_element_size = torch.tensor(
                    [], dtype=target_dtype
                ).element_size()
                # Assume on-disk weights are fp32 by default when estimating memory usage.
                source_element_size = torch.tensor(
                    [], dtype=torch.float32
                ).element_size()
                if source_element_size > 0:
                    scale = float(target_element_size) / float(source_element_size)
                    return int(
                        safetensors_estimated
                        + other_estimated
                        + int(other_failed_on_disk * scale)
                    )
        except Exception:
            # If anything goes wrong with dtype-based scaling, fall back to the raw size.
            pass

        # No scaling applied: return accurate safetensors estimate + raw on-disk for remaining.
        return int(safetensors_estimated + other_estimated + other_failed_on_disk)

    def _estimate_block_structure(
        self, component: Dict[str, Any]
    ) -> tuple[Optional[int], Optional[int]]:
        """
        Load an empty model and estimate the size and count of offloadable blocks.

        Returns:
            tuple: (block_size_bytes, num_blocks) or (None, None) if estimation fails
        """
        ctype = component.get("type")
        if ctype not in {"transformer", "vae", "text_encoder"}:
            return None, None

        try:
            with accelerate.init_empty_weights():
                # Load component without weights to inspect structure
                temp_module = self.load_component(component, no_weights=True)

                # Get the actual module to inspect
                if ctype == "text_encoder" and hasattr(temp_module, "model"):
                    inspect_module = temp_module.model
                else:
                    inspect_module = temp_module

                if inspect_module is None:
                    return None, None

                # Try to get offloadable_module from config
                offloadable_module_path = component.get("offloadable_module")
                if offloadable_module_path:
                    # Navigate to the offloadable module
                    parts = offloadable_module_path.split(".")
                    offloadable_module = inspect_module
                    for part in parts:
                        if hasattr(offloadable_module, part):
                            offloadable_module = getattr(offloadable_module, part)
                        else:
                            offloadable_module = None
                            break
                else:
                    offloadable_module = inspect_module

                if offloadable_module is None:
                    return None, None

                # Count blocks - look for common patterns
                blocks = []
                for name in [
                    "blocks",
                    "layers",
                    "transformer_blocks",
                    "down_blocks",
                    "up_blocks",
                ]:
                    if hasattr(offloadable_module, name):
                        attr = getattr(offloadable_module, name)
                        if isinstance(attr, (list, nn.ModuleList)):
                            blocks.extend(list(attr))

                if not blocks:
                    return None, None

                # Estimate size of first block as representative
                first_block = blocks[0]

                # Count parameters in the representative block
                num_params = sum(
                    p.numel() for p in first_block.parameters() if hasattr(p, "numel")
                )

                # Use the configured component dtype (fp16 / bf16 / etc.) to
                # estimate memory instead of the default (often fp32) dtype
                target_dtype = None
                if getattr(self, "component_dtypes", None) is not None:
                    target_dtype = self.component_dtypes.get(ctype)

                try:
                    if target_dtype is not None:
                        element_size = torch.tensor(
                            [], dtype=target_dtype
                        ).element_size()
                    else:
                        # Fallback: assume fp16-style 2-byte params if dtype is unknown
                        element_size = 2
                except Exception:
                    # Very defensive: if anything goes wrong, fall back to 2 bytes
                    element_size = 2

                block_size_bytes = num_params * element_size

                return block_size_bytes, len(blocks)

        except Exception as e:
            self.logger.debug(f"Could not estimate block structure for {ctype}: {e}")
            return None, None

    def _get_system_memory_info(self) -> Dict[str, Optional[float]]:
        """Get GPU and CPU memory information in GB."""
        gpu_total_gb: Optional[float] = None
        gpu_available_gb: Optional[float] = None
        cpu_available_gb: Optional[float] = None
        cpu_total_gb: Optional[float] = None

        # GPU memory
        if torch.cuda.is_available():
            try:
                props = torch.cuda.get_device_properties(0)
                gpu_total_gb = float(props.total_memory) / 1e9
                # Get available memory
                torch.cuda.synchronize()
                gpu_available_gb = (
                    props.total_memory - torch.cuda.memory_allocated(0)
                ) / 1e9
            except Exception:
                pass

        # CPU memory
        try:
            vm = psutil.virtual_memory()
            cpu_available_gb = float(vm.available) / 1e9
            cpu_total_gb = float(vm.total) / 1e9
        except Exception:
            pass

        return {
            "gpu_total": gpu_total_gb,
            "gpu_available": gpu_available_gb,
            "cpu_available": cpu_available_gb,
            "cpu_total": cpu_total_gb,
        }

    def _determine_memory_strategy(
        self, component: Dict[str, Any]
    ) -> Optional[MemoryConfig]:
        """
        Determine the optimal memory management strategy for a component.

        This analyzes the component's size, block structure, and available memory to decide:
        - Whether memory management is needed
        - Whether to use leaf-level or block-level offloading
        - Whether to offload to CPU or disk

        Returns:
            MemoryConfig if memory management is needed, None otherwise
        """
        ctype = component.get("type")
        if ctype not in {"transformer", "vae", "text_encoder"}:
            return None

        # Get system memory info
        mem_info = self._get_system_memory_info()
        gpu_total_gb = mem_info["gpu_total"]
        gpu_available_gb = mem_info["gpu_available"]
        cpu_available_gb = mem_info["cpu_available"]

        # Estimate total model size
        total_size_bytes = self._estimate_component_model_size_bytes(component)
        if total_size_bytes <= 0:
            return None

        total_size_gb = float(total_size_bytes) / 1e9
        


        # No GPU or model doesn't fit? Need offloading
        needs_offload = False
        if gpu_total_gb is None or gpu_total_gb == 0:
            # No GPU available
            return None

        # Heuristic headroom for activations, KV cache, temporary buffers, etc.
        # This replaces the older percent-of-VRAM rule which was too coarse.
        activation_overhead_gb = 8.0
        required_gpu_gb = total_size_gb + activation_overhead_gb

        if gpu_available_gb is not None:
            # Use available memory for more accurate decision
            if required_gpu_gb >= gpu_available_gb:
                needs_offload = True
        else:
            # Fallback to total memory
            if required_gpu_gb >= gpu_total_gb:
                needs_offload = True

        if not needs_offload:
            return None

        # Estimate block structure for smarter offloading
        block_size_bytes, num_blocks = self._estimate_block_structure(component)

        # Decide on offloading strategy
        config = MemoryConfig.for_block_level()

        # Determine if we need disk offload
        # Calculate how many blocks will be in CPU memory at once (rough estimate: 2-3 blocks)
        blocks_in_memory = min(3, num_blocks) if num_blocks else 2

        if (
            block_size_bytes
            and num_blocks
            and cpu_available_gb
            and num_blocks * block_size_bytes <= (cpu_available_gb * 1e9) * 0.9
        ):
            config.group_offload_low_cpu_mem_usage = False

        if block_size_bytes and num_blocks and cpu_available_gb:
            # Estimate memory needed for offloaded blocks
            estimated_cpu_memory_gb = (block_size_bytes * blocks_in_memory) / 1e9

            # Add safety margin (20%) and check against available CPU RAM
            if estimated_cpu_memory_gb * 1.2 >= cpu_available_gb * 0.8:
                # Not enough CPU RAM for safe offloading, use disk
                config.group_offload_disk_path = get_offload_path()
                self.logger.info(
                    f"Component {component.get('name') or ctype}: using disk offload "
                    f"(estimated {estimated_cpu_memory_gb:.2f}GB needed, "
                    f"{cpu_available_gb:.2f}GB available)"
                )
        elif cpu_available_gb and total_size_gb >= 0.85 * cpu_available_gb:
            # Fallback: if we don't have block info, use total size
            config.group_offload_disk_path = get_offload_path()
            self.logger.info(
                f"Component {component.get('name') or ctype}: using disk offload "
                f"(model {total_size_gb:.2f}GB, CPU RAM {cpu_available_gb:.2f}GB available)"
            )

        return config

    def _auto_memory_management_from_components(
        self,
    ) -> Optional[Dict[str, MemoryConfig]]:
        """
        Infer memory management configuration for all components.

        Uses robust analysis including empty model loading, block size calculation,
        and smart CPU/disk offload decisions.
        """
        components = self.config.get("components", [])
        if not components:
            return None

        auto_map: Dict[str, MemoryConfig] = {}

        for comp in components:
            ctype = comp.get("type")
            if ctype not in {"transformer", "vae", "text_encoder"}:
                continue

            strategy = self._determine_memory_strategy(comp)
            if strategy is not None:
                key = comp.get("name") or ctype
                auto_map[key] = strategy


        return auto_map or None

    @torch.no_grad()
    def vae_decode(
        self,
        latents: torch.Tensor,
        offload: bool = False,
        dtype: torch.dtype | None = None,
        component_name: str = "vae",
        denormalize_latents: bool = True,
        timestep: Optional[torch.Tensor] = None,
    ):
        if getattr(self, component_name, None) is None:
            self.load_component_by_type(component_name)
        self.to_device(getattr(self, component_name))
        if denormalize_latents:
            denormalized_latents = (
                getattr(self, component_name)
                .denormalize_latents(latents)
                .to(dtype=getattr(self, component_name).dtype, device=self.device)
            )
        else:
            denormalized_latents = latents

        video = getattr(self, component_name).decode(
            denormalized_latents, return_dict=False
        )[0]
        if offload:
            self._offload(getattr(self, component_name), delete_from_cpu=False)
        return video.to(dtype=dtype)

    @torch.no_grad()
    def vae_encode(
        self,
        video: torch.Tensor,
        offload: bool = False,
        sample_mode: str = "mode",
        component_name: str = "vae",
        sample_generator: torch.Generator = None,
        dtype: torch.dtype = None,
        normalize_latents: bool = True,
        normalize_latents_dtype: torch.dtype | None = None,
    ):
        if getattr(self, component_name, None) is None:
            self.load_component_by_type("vae")
        self.to_device(getattr(self, component_name))

        video = video.to(dtype=getattr(self, component_name).dtype, device=self.device)

        latents = getattr(self, component_name).encode(video, return_dict=False)[0]
        if sample_mode == "sample":
            latents = latents.sample(generator=sample_generator)
        elif sample_mode == "mode":
            latents = latents.mode()
        else:
            raise ValueError(f"Invalid sample mode: {sample_mode}")

        if not normalize_latents_dtype:
            normalize_latents_dtype = getattr(self, component_name).dtype

        if normalize_latents:
            latents = latents.to(dtype=normalize_latents_dtype)
            latents = getattr(self, component_name).normalize_latents(latents)

        if offload:
            self._offload(getattr(self, component_name), delete_from_cpu=False)

        return latents.to(dtype=dtype)

    def load_components(
        self, components: List[Dict[str, Any]], components_to_load: List[str] | None
    ):
        for component in components:
            if components_to_load and (
                component.get("type") in components_to_load
                or component.get("name") in components_to_load
            ):
                component_module = self.load_component(
                    component,
                    (
                        self.component_load_dtypes.get(component.get("type"))
                        if self.component_load_dtypes
                        else None
                    ),
                )
                # Set for both type and name
                setattr(self, component.get("type"), component_module)
                if component.get("name"):
                    setattr(self, component.get("name"), component_module)

    # -------------------------
    # Memory management helpers
    # -------------------------
    def _has_memory_management_parameters(self, value: Dict[str, Any]) -> bool:
        # if a dict has any of the keys: group_offload_type, group_offload_num_blocks_per_group, group_offload_use_stream, group_offload_record_stream, group_offload_non_blocking, group_offload_low_cpu_mem_usage, group_offload_offload_device, group_offload_disk_path
        return any(
            key in value
            for key in [
                "group_offload_type",
                "group_offload_num_blocks_per_group",
                "group_offload_use_stream",
                "group_offload_record_stream",
                "group_offload_non_blocking",
                "group_offload_low_cpu_mem_usage",
                "group_offload_offload_device",
                "group_offload_disk_path",
            ]
        )

    def _normalize_memory_management(
        self, spec: Optional[Dict[str, Union[str, MemoryConfig, Dict[str, Any]]]]
    ) -> Optional[Dict[str, MemoryConfig]]:
        # Start with any explicit mapping provided by the caller.
        normalized: Dict[str, MemoryConfig] = {}

        if spec:

            def to_config(v: Union[str, MemoryConfig]) -> MemoryConfig:
                if isinstance(v, MemoryConfig):
                    return v
                if self._has_memory_management_parameters(v):
                    return MemoryConfig(**v)
                return MemoryConfig.for_block_level()

            for key, value in spec.items():
                try:
                    normalized[key] = to_config(value)
                except Exception as e:
                    self.logger.warning(
                        f"Invalid memory_management entry for '{key}': {e}"
                    )

        # If nothing explicit was provided (or everything failed to parse),
        # attempt to infer a sensible default mapping from the configured components.
        auto_map = self._auto_memory_management_from_components()
        if auto_map:
            # Do not overwrite any explicit entries; only fill in missing keys.
            for key, cfg in auto_map.items():
                if key not in normalized:
                    normalized[key] = cfg

        
        return normalized if normalized else None

    def _resolve_memory_config_for_component(
        self, component: Dict[str, Any]
    ) -> Optional[MemoryConfig]:
        if not self._memory_management_map:
            return None
        name = component.get("name")
        ctype = component.get("type")
        # Prefer explicit name mapping, fallback to type mapping, then 'all'
        if name and name in self._memory_management_map:
            return self._memory_management_map[name]
        if ctype and ctype in self._memory_management_map:
            return self._memory_management_map[ctype]
        if "all" in self._memory_management_map:
            return self._memory_management_map["all"]
        return None

    def _group_offload_onload_device(self) -> torch.device:
        candidate = getattr(self, "device", None)
        if isinstance(candidate, torch.device):
            return candidate
        if isinstance(candidate, str):
            try:
                return torch.device(candidate)
            except Exception:
                pass
        if torch.cuda.is_available():
            return torch.device("cuda", 0)
        return torch.device("cpu")

    def _apply_group_offloading(
        self,
        module: Any,
        config: Optional[MemoryConfig],
        *,
        module_label: str,
    ) -> bool:
        if module is None or config is None:
            return False

        if getattr(module, "_apex_group_offloading_enabled", False):
            return True

        onload_device = self._group_offload_onload_device()

        try:
            kwargs = config.to_group_offload_kwargs(onload_device)
        except Exception as exc:
            self.logger.warning(
                f"Failed to build group offloading options for '{module_label}': {exc}"
            )
            return False

        enable_method = getattr(module, "enable_group_offload", None)
        try:
            if callable(enable_method):
                enable_method(**kwargs)
            else:
                from diffusers.hooks import apply_group_offloading

                apply_group_offloading(module, **kwargs)
        except Exception as exc:
            self.logger.warning(
                f"Failed to enable group offloading for '{module_label}': {exc}"
            )
            return False

        setattr(module, "_apex_group_offloading_enabled", True)
        self.logger.info(
            f"Enabled group offloading for '{module_label}' "
            f"({kwargs.get('offload_type', 'leaf_level')})"
        )
        return True

    def _maybe_apply_memory_management(self, component: Dict[str, Any], module: Any):
        mm_config = self._resolve_memory_config_for_component(component)
        if mm_config is None:
            return
        key = component.get("name") or component.get("type")
        module_label = key or component.get("base") or type(module).__name__
        if not self._apply_group_offloading(
            module, mm_config, module_label=module_label
        ):
            return
        # Replace references on engine for known types to ensure we reuse the same instance.
        ctype = component.get("type")
        if ctype in {"transformer", "vae", "text_encoder"}:
            setattr(self, ctype, module)

    def load_component_by_type(self, component_type: str):
        for component in self.config.get("components", []):
            if component.get("type") == component_type:
                ignore_load_dtype = component.get("extra_kwargs", {}).get(
                    "ignore_load_dtype", False
                )
                component_module = self.load_component(
                    component,
                    (
                        self.component_load_dtypes.get(component.get("type"))
                        if self.component_load_dtypes and not ignore_load_dtype
                        else None
                    ),
                )

                setattr(self, component.get("type"), component_module)
                break

    def load_component_by_name(self, component_name: str):
        for component in self.config.get("components", []):
            if component.get("name") == component_name:
                ignore_load_dtype = component.get("extra_kwargs", {}).get(
                    "ignore_load_dtype", False
                )
                
                component_module = self.load_component(
                    component,
                    (
                        self.component_load_dtypes.get(component.get("type"))
                        if self.component_load_dtypes and not ignore_load_dtype
                        else None
                    ),
                )
                setattr(self, component.get("name"), component_module)
                break

    def get_component_by_name(self, component_name: str):
        for component in self.config.get("components", []):
            if component.get("name") == component_name:
                return component
        return None

    def get_component_by_type(self, component_type: str):
        for component in self.config.get("components", []):
            if component.get("type") == component_type:
                return component
        return None

    def apply_lora(self, lora_path: str):
        # Backward-compat shim: allow direct single-path call
        if self.transformer is None:
            self.load_component_by_type("transformer")
        self.apply_loras([lora_path])

    def _init_lora_manager(self, save_dir: str):
        try:
            self.lora_manager = LoraManager(save_dir)
        except Exception as e:
            self.logger.warning(f"Failed to initialize LoraManager: {e}")
            self.lora_manager = None

    def apply_loras(
        self,
        loras: List[Union[str, LoraItem, tuple]],
        adapter_names: List[str] | None = None,
        scales: List[float] | None = None,
        model_name_or_type: str = "transformer",
        replace_keys: bool = True,
        model: ModelMixin | None = None,
    ):
        """
        Apply one or multiple LoRAs to the current transformer using PEFT backend.
        Each entry in `loras` may be a source string, a LoraItem, or (source|LoraItem, scale).
        """
        if model is None:
            if getattr(self, model_name_or_type) is None:
                if model_name_or_type == "transformer":
                    self.load_component_by_type("transformer")
                else:
                    self.load_component_by_name(model_name_or_type)
            model = getattr(self, model_name_or_type)

        if self.lora_manager is None:
            self._init_lora_manager(DEFAULT_LORA_SAVE_PATH)
        if self.lora_manager is None:
            raise RuntimeError("LoraManager is not available")

        resolved = self.lora_manager.load_into(
            model,
            loras,
            adapter_names=adapter_names,
            scales=scales,
            replace_keys=replace_keys,
        )


        # Track by adapter name
        for i, item in enumerate(resolved):
            name = (
                adapter_names[i]
                if adapter_names and i < len(adapter_names)
                else item.name or f"lora_{i}"
            )
            self.loaded_loras[name] = item
        self.logger.info(f"Applied {len(resolved)} LoRA(s) to transformer")

    def _load_loras(self):
        """If the YAML config includes a top-level `loras` list, apply them on init.
        Supported formats:
        - ["source1", "source2"]
        - [{"source": "...", "scale": 0.8, "name": "style"}, ...]
        """
        loras_cfg = self.config.get("loras", None)
        if not loras_cfg:
            return [], []
        formatted: List[Union[str, LoraItem, tuple]] = []
        adapter_names: List[str] = []
        for entry in loras_cfg:
            if isinstance(entry, str):
                formatted.append(entry)
                adapter_names.append(None)
            elif isinstance(entry, dict):
                src = entry.get("source") or entry.get("path") or entry.get("url")
                scale = float(entry.get("scale", 1.0))
                name = entry.get("name")
                if scale == 0.0:
                    continue
                if name is not None:
                    adapter_names.append(name)
                else:
                    adapter_names.append(None)
                formatted.append(
                    LoraItem(
                        source=src,
                        scale=scale,
                        name=name,
                        local_paths=[],
                        component=entry.get("component"),
                    )
                )
        # remove None names at end so we can pass None overall if all None
        final_names = (
            adapter_names if any(n is not None for n in adapter_names) else None
        )

        return formatted, final_names

    def download(
        self,
        save_path: str | None = None,
        components_path: str | None = None,
        preprocessors_path: str | None = None,
        postprocessors_path: str | None = None,
    ):
        if save_path is None:
            save_path = DEFAULT_SAVE_PATH
        if components_path is None:
            components_path = get_components_path()
        if preprocessors_path is None:
            preprocessors_path = get_preprocessor_path()
        if postprocessors_path is None:
            postprocessors_path = get_postprocessor_path()

        os.makedirs(save_path, exist_ok=True)
        for i, component in enumerate(self.config.get("components", [])):
            if config_path := component.get("config_path"):
                downloaded_config_path = self.fetch_config(
                    config_path, return_path=True, config_save_path=components_path
                )
                if downloaded_config_path:
                    component["config_path"] = downloaded_config_path

            component_type = component.get("type")
            component_name = component.get("name")

            if component_type == "scheduler":
                scheduler_options = component.get("scheduler_options")
                if not scheduler_options:
                    continue
                selected_scheduler_option = self.selected_components.get(
                    component_name, self.selected_components.get(component_type, None)
                )
                if not selected_scheduler_option:
                    # take the first scheduler option
                    selected_scheduler_option = scheduler_options[0]

                for scheduler_option in scheduler_options:
                    if selected_scheduler_option["name"] == scheduler_option["name"]:
                        current_component = component.copy()
                        del current_component["scheduler_options"]
                        selected_scheduler_option.update(current_component)
                        component = selected_scheduler_option

                if component.get("config_path"):
                    downloaded_config_path = self.fetch_config(
                        component["config_path"],
                        return_path=True,
                        config_save_path=components_path,
                    )
                    if downloaded_config_path:
                        component["config_path"] = downloaded_config_path

            else:
                model_path = component.get("model_path")
                if isinstance(model_path, list):
                    selected_model_item = self.selected_components.get(
                        component_name,
                        self.selected_components.get(component_type, None),
                    )
                    if not selected_model_item:
                        # take the first model path item
                        selected_model_item = model_path[0]

                    for model_path_item in model_path:
                        if selected_model_item.get("variant") == model_path_item.get(
                            "variant"
                        ):
                            component["model_path"] = selected_model_item.get(
                                "path", model_path_item.get("path")
                            )
                            if isinstance(model_path_item.get("key_map"), dict):
                                component["key_map"] = model_path_item.get("key_map")
                            if isinstance(model_path_item.get("extra_kwargs"), dict):
                                component["extra_kwargs"] = model_path_item.get(
                                    "extra_kwargs"
                                )

                    if isinstance(component["model_path"], list):
                        # get the first item that is not None
                        component["model_path"] = next(
                            item.get("path")
                            for item in component["model_path"]
                            if item.get("path") is not None
                        )

                    path = self.is_downloaded(component["model_path"], components_path)

                    if path is None:
                        component["model_path"] = self._download(
                            component["model_path"], components_path
                        )
                    else:
                        component["model_path"] = path

                elif isinstance(model_path, str):
                    downloaded_model_path = self._download(model_path, components_path)
                    if downloaded_model_path:
                        component["model_path"] = downloaded_model_path

            if extra_model_paths := component.get("extra_model_paths"):
                for m_index, extra_model_path in enumerate(extra_model_paths):
                    if isinstance(extra_model_path, dict):
                        downloaded_extra_model_path = self._download(
                            extra_model_path["path"], components_path
                        )
                    else:
                        downloaded_extra_model_path = self._download(
                            extra_model_path, components_path
                        )
                    if downloaded_extra_model_path:
                        component["extra_model_paths"][
                            m_index
                        ] = downloaded_extra_model_path

            self.config["components"][i] = component

    def _get_latents(
        self,
        height: int,
        width: int,
        duration: int | str,
        fps: int = 16,
        num_frames: int = None,
        batch_size: int = 1,
        num_channels_latents: int = None,
        vae_scale_factor_spatial: int = None,
        vae_scale_factor_temporal: int = None,
        seed: int | None = None,
        dtype: torch.dtype = None,
        layout: torch.layout = None,
        generator: torch.Generator | None = None,
        return_generator: bool = False,
        parse_frames: bool = True,
        order: Literal["BCF", "BFC"] = "BCF",
        device: torch.device = None,
    ):

        if parse_frames or isinstance(duration, str):
            if num_frames is not None:
                num_frames = num_frames
            else:
                num_frames = self._parse_num_frames(duration, fps)

            latent_num_frames = (num_frames - 1) // (
                vae_scale_factor_temporal or self.vae_scale_factor_temporal
            ) + 1

        else:
            if num_frames is not None:
                latent_num_frames = num_frames
            else:
                latent_num_frames = duration
        latent_height = height // (
            vae_scale_factor_spatial or self.vae_scale_factor_spatial
        )
        latent_width = width // (
            vae_scale_factor_spatial or self.vae_scale_factor_spatial
        )

        if seed is not None and generator is not None:
            self.logger.warning(
                "Both `seed` and `generator` are provided. `seed` will be ignored."
            )

        if generator is None:
            device = device or self.device
            if seed is not None:
                generator = torch.Generator(device=device).manual_seed(seed)
        else:
            device = generator.device

        if order == "BCF":
            shape = (
                batch_size,
                num_channels_latents or self.num_channels_latents,
                latent_num_frames,
                latent_height,
                latent_width,
            )
        elif order == "BFC":
            shape = (
                batch_size,
                latent_num_frames,
                num_channels_latents or self.num_channels_latents,
                latent_height,
                latent_width,
            )
        else:
            raise ValueError(f"Invalid order: {order}")

        noise = randn_tensor(
            shape,
            device=device,
            dtype=dtype,
            generator=generator,
            layout=layout or torch.strided,
        )

        if return_generator:
            return noise, generator
        else:
            return noise

    def get_height_width(self, height, width, resolution, aspect_ratio):
        height = (height // 2) * 2
        width = (width // 2) * 2
        return height, width

    def _render_step(
        self,
        latents: torch.Tensor,
        render_on_step_callback: Callable,
        timestep: Optional[torch.Tensor] = None,
        image: Optional[bool] = False,
    ):
        if image:
            image = self.vae_decode(latents, timestep=timestep)
            rendered_image = self._tensor_to_frame(image)
            render_on_step_callback(rendered_image[0])
        else:
            video = self.vae_decode(latents, timestep=timestep)
            rendered_video = self._tensor_to_frames(video)
            render_on_step_callback(rendered_video)

    def _tensor_to_frames(self, video: torch.Tensor, output_type: str = "pil"):
        postprocessed_video = self.video_processor.postprocess_video(
            video, output_type=output_type
        )
        return postprocessed_video

    def _tensor_to_frame(self, image: torch.Tensor, output_type: str = "pil", **kwargs):
        if image.dim() == 5:
            b, c, f, h, w = image.shape
            if f != 1:
                raise ValueError(
                    f"Expected 1 frame, got {f} frames with shape {image.shape}"
                )
            # take the single frame: (B, C, H, W)
            image = image[:, :, 0, ...]

        if hasattr(self, "image_processor"):
            postprocessed_frame = self.image_processor.postprocess(
                image, output_type=output_type, **kwargs
            )
        else:
            postprocessed_frame = self.video_processor.postprocess(
                image, output_type=output_type, **kwargs
            )
        return postprocessed_frame

    def _get_timesteps(
        self,
        scheduler: SchedulerMixin | None = None,
        num_inference_steps: Optional[int] = None,
        timesteps: Optional[List[int]] = None,
        sigmas: Optional[List[float]] = None,
        timesteps_as_indices: bool = False,
        strength: float = 1.0,
        **kwargs,
    ):
        scheduler = scheduler or self.scheduler
        device = self.device
        if timesteps is not None and sigmas is not None:
            raise ValueError(
                "Only one of `timesteps` or `sigmas` can be passed. Please choose one to set custom values"
            )

        if timesteps is not None:
            if timesteps_as_indices:
                # This is the logic from the old _get_timesteps
                timestep_ids = torch.tensor(
                    timesteps, dtype=torch.long, device=self.device
                )
                num_train_timesteps = getattr(
                    self.scheduler, "num_train_timesteps", 1000
                )
                timesteps = self.scheduler.timesteps[num_train_timesteps - timestep_ids]
                self.scheduler.timesteps = timesteps
                self.scheduler.sigmas = self.scheduler.timesteps / num_train_timesteps
                timesteps = self.scheduler.timesteps
                num_inference_steps = len(timesteps)
            else:
                # This is the logic from retrieve_timesteps
                accepts_timesteps = "timesteps" in set(
                    inspect.signature(scheduler.set_timesteps).parameters.keys()
                )
                if not accepts_timesteps:
                    raise ValueError(
                        f"The current scheduler class {scheduler.__class__}'s `set_timesteps` does not support custom"
                        f" timestep schedules. Please check whether you are using the correct scheduler."
                    )
                scheduler.set_timesteps(timesteps=timesteps, device=device, **kwargs)
                timesteps = scheduler.timesteps
                num_inference_steps = len(timesteps)

        elif sigmas is not None:
            accepts_sigmas = "sigmas" in set(
                inspect.signature(scheduler.set_timesteps).parameters.keys()
            )
            if not accepts_sigmas:
                # This is a fallback from retrieve_timesteps
                scheduler.set_timesteps(num_inference_steps, device=device, **kwargs)
                timesteps = scheduler.timesteps
            else:
                scheduler.set_timesteps(sigmas=sigmas, device=device, **kwargs)
                timesteps = scheduler.timesteps
                num_inference_steps = len(timesteps)
        else:
            scheduler.set_timesteps(num_inference_steps, device=device, **kwargs)
            timesteps = scheduler.timesteps

        if strength != 1.0:
            init_timestep = min(
                int(num_inference_steps * strength), num_inference_steps
            )
            t_start = max(num_inference_steps - init_timestep, 0)
            timesteps = timesteps[t_start * self.scheduler.order :]
            num_inference_steps = len(timesteps)

        return timesteps, num_inference_steps

    
    def denoise(self, *args, **kwargs):
        """
        Dispatch denoising to a type-specific implementation.

        If ``self.denoise_type`` is set, this looks for a method named
        ``\"{denoise_type}_denoise\"`` on ``self`` (where ``denoise_type`` is
        either the string value or, for enums, the ``.value``). If such a
        method exists, it is called with all provided ``*args`` and
        ``**kwargs``.
        """
        denoise_type = getattr(self, "denoise_type", None)
        if denoise_type is None:
            raise ValueError("denoise_type is not set on this engine")

        # Support both plain strings and Enum-like objects with a .value
        if not isinstance(denoise_type, str) and hasattr(denoise_type, "value"):
            denoise_key = str(denoise_type.value)
        else:
            denoise_key = str(denoise_type)

        method_name = f"{denoise_key}_denoise"
        fn = getattr(self, method_name, None)

        # Primary: type-specific denoise method, e.g. "base_denoise"
        if fn is not None and callable(fn):
            return fn(*args, **kwargs)

        # Fallback: locate the first class in the MRO (excluding BaseEngine and
        # object) that defines a `denoise` attribute directly on the class
        # dict. This lets shared mixins override denoising by simply defining
        # a `denoise` method.
        for cls in type(self).mro():
            if cls is BaseEngine or cls is object:
                continue
            if "denoise" in cls.__dict__:
                candidate = cls.__dict__["denoise"]
                if callable(candidate):
                    # Bind the function to this instance and call it
                    return candidate(self, *args, **kwargs)

        raise AttributeError(
            f"No denoise implementation found for type '{denoise_key}' "
            f"(expected method '{method_name}' or a class-defined 'denoise')"
        )

    def offload_engine(self, engine: "BaseEngine"):
        components = engine.config.get("components", [])
        self.logger.info(
            f"Offloading engine: {engine.config.get('metadata', {}).get('name')}"
        )
        for component in components:
            name = component.get("name")
            type_ = component.get("type")
            comp = getattr(engine, name, getattr(engine, type_, None))
            if comp is not None:
                try:
                    self._offload(comp)
                except Exception:
                    pass
                del comp
                empty_cache()

    @staticmethod
    def calculate_shift(
        image_seq_len,
        base_seq_len: int = 256,
        max_seq_len: int = 4096,
        base_shift: float = 0.5,
        max_shift: float = 1.15,
    ):
        m = (max_shift - base_shift) / (max_seq_len - base_seq_len)
        b = base_shift - m * base_seq_len
        mu = image_seq_len * m + b
        return mu

    def _parse_num_frames(
        self, duration: int | str, fps: int = 16, min_frames: int | None = None
    ):
        """Accepts a duration in seconds or a string like "16" or "16s" and returns the number of frames.

        Args:
            duration (int | str): duration in seconds or a string like "16" or "16s"

        Returns:
            int: number of frames
        """

        if isinstance(duration, str):
            if duration.endswith("s"):
                duration = int(float(duration[:-1]) * fps) + 1

            elif duration.endswith("f"):
                duration = int(duration[:-1])
            else:
                duration = int(duration)
        if duration % self.vae_scale_factor_temporal != 1:
            duration = (
                duration
                // self.vae_scale_factor_temporal
                * self.vae_scale_factor_temporal
                + 1
            )

        if min_frames is not None:
            min_frames = ((min_frames // 4) * 4) + 1
            duration = min(duration, min_frames)

        return max(duration, 1)

    if TYPE_CHECKING:
        # Hint to type-checkers/IDEs: unknown attributes accessed on engines
        # (e.g. dynamically attached components) are treated as nn.Module by
        # default. This does not affect runtime behaviour.
        def __getattr__(self, name: str) -> nn.Module: ...

    def __str__(self):
        return f"BaseEngine(config={self.config}, device={self.device})"

    def __repr__(self):
        return self.__str__()

    def validate_model_path(self, component: Dict[str, Any]):
        component = self.load_component(component, no_weights=True)
        del component
        empty_cache()
        return True

    def validate_lora_path(self, lora_path: str, transformer_component: Dict[str, Any]):
        transformer = self.load_component(transformer_component, no_weights=True)

        try:
            lora_manager = self.lora_manager or LoraManager()
            loaded_items = lora_manager.load_into(transformer, [lora_path])
            if len(loaded_items) > 0:
                return True
            else:
                return False
        except Exception as e:
            traceback.print_exc()
            self.logger.warning(f"Failed to validate LoRA path {lora_path}: {e}")
            return False
        finally:
            del transformer
            empty_cache()<|MERGE_RESOLUTION|>--- conflicted
+++ resolved
@@ -962,9 +962,6 @@
                 adapter_names=[lora[2] for lora in preloaded_loras],
                 model=transformer,
             )
-<<<<<<< HEAD
-            logger.info(f"\n\nloaded_loras: {self.loaded_loras}\n\n")
-=======
         
         # Apply transformer group offloading *after* any post-load mutations
         # (e.g. auto-apply LoRAs above). We intentionally skip enabling group
@@ -1010,7 +1007,6 @@
             maybe_compile = getattr(self, "_maybe_compile_module", None)
             if callable(maybe_compile):
                 model = maybe_compile(model, component)
->>>>>>> f361250e
 
         return transformer
 
