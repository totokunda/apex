from typing import Dict, Type, Any, Optional, List, Literal, Tuple
from pathlib import Path
import importlib
import inspect
from src.utils.yaml import load_yaml
import torch
from src.engine.base_engine import BaseEngine
from src.manifest.resolver import resolve_manifest_reference
from loguru import logger
<<<<<<< HEAD
=======
import traceback
>>>>>>> 63d9d3a4

class EngineRegistry:
    """Central registry for all engine implementations.

    There are two sources of truth:

    - **Legacy, family-level engines** registered explicitly in
      :meth:`_register_engines`. These typically expose a ``model_type`` enum
      and internally route to per‑mode implementations.
    - **New, auto-discovered engines**, where each concrete engine subclass
      :class:`BaseEngine` lives in its own module
      ``src.engine.<engine>/<model_type>.py`` (optionally inheriting from a
      shared base defined in ``shared.py``). For these, the ``model_type`` is
      inferred from the filename and no enum is required.
    """

    def __init__(self):
        # Auto-discovered engines:
        #   engine_type (folder name) → model_type (filename) → engine class
        # All keys are stored lowercase for consistency.
        self._discovered: Dict[str, Dict[str, Type[BaseEngine]]] = {}



        self._auto_discover_engines()

    def _auto_discover_engines(self) -> None:
        """Discover concrete engine implementations from the filesystem.

        Discovery rules:
        - Look under ``src/engine/<engine_type>/`` directories.
        - Import every ``*.py`` module except ``__init__.py`` and ``shared.py``.
        - Within each module, register any classes that subclass
          :class:`BaseEngine` (excluding :class:`BaseEngine` itself).
        - The ``engine_type`` is the folder name, and the ``model_type`` is
          inferred from the filename (e.g. ``t2i.py`` → ``model_type="t2i"``).
        """

        root: Path = Path(__file__).resolve().parent
        for pkg_path in root.iterdir():
            if pkg_path.name.startswith("_"):
                continue

            engine_type = pkg_path.name.lower()
            for module_path in pkg_path.glob("*.py"):
                stem = module_path.stem
                # Skip package and shared helpers; these do not represent
                # concrete model variants.
                if stem in {"__init__", "shared"}:
                    continue

                module_name = f"src.engine.{engine_type}.{stem}"
                try:
                    module = importlib.import_module(module_name)
                except Exception as e:
                    # Best-effort discovery; failures here should not block startup
<<<<<<< HEAD
                    logger.error(f"Error importing module {module_name}: {e}")
=======
                    logger.error(f"Failed to import module {module_name}: {Exception}")
                    logger.debug("Traceback:\n" + traceback.format_exc())
>>>>>>> 63d9d3a4
                    continue
                for attr_name in dir(module):
                    attr = getattr(module, attr_name)
                    if (
                        inspect.isclass(attr)
                        and issubclass(attr, BaseEngine)
                        and attr is not BaseEngine # ignore classes with shared in name
                        and not (attr_name.lower().startswith("shared") or attr_name.lower().endswith("shared"))
                    ):
                        model_type = stem.lower()
                        engine_map = self._discovered.setdefault(engine_type, {})
                        # First one wins for a given (engine_type, model_type)
                        engine_map.setdefault(model_type, attr)
 
    def get_engine_class(
        self, engine_type: str, model_type: Optional[str] = None
    ) -> Optional[Type[BaseEngine]]:
        """Get an engine class.

        Resolution:
        - If ``model_type`` is provided and a matching auto‑discovered class
          exists (``src.engine.<engine_type>/<model_type>.py``), return it.
        - Otherwise, return ``None``.
        """

        engine_key = engine_type.lower()
        model_key = model_type.lower() if isinstance(model_type, str) else None
        if model_key is not None:
            family = self._discovered.get(engine_key, {})
            if model_key in family:
                return family[model_key]


        return None

    def list_engines(self) -> List[str]:
        """List all available engines.

        Returns combined identifiers of the form ``"<engine>/<model_type>"``
        (e.g. ``"chroma/t2i"``) for all auto‑discovered engines.
        """

        names = set()
        for engine_type, model_map in self._discovered.items():
            for model_type in model_map.keys():
                names.add(f"{engine_type}/{model_type}")
        return sorted(names)

    def create_engine(
        self,
        yaml_path: str,
        engine_type: str | None = None,
        model_type: Optional[str] = None,
        **kwargs,
    ) -> Any:
        """Create an engine instance.

        Behaviour:
        - If a concrete auto‑discovered engine is available for the given
          ``engine_type`` and ``model_type`` (based on filename), that class
          is instantiated directly.
        - Otherwise, a ``ValueError`` is raised.
        """

        resolved = resolve_manifest_reference(yaml_path) or yaml_path
        
        if engine_type is None or model_type is None:
            # read from yaml_path
            data = load_yaml(resolved)
            spec = data.get("spec", {})
            engine_type = spec.get("engine")
            model_type = spec.get("model_type")
            if engine_type is None or model_type is None:
                raise ValueError(f"Engine type and model type must be provided in the yaml file: {resolved}")

        # Prefer auto‑discovered concrete engines when model_type is given.
        impl_class = self.get_engine_class(engine_type, model_type) if model_type else None


        
        if impl_class is not None and impl_class is not BaseEngine:
            return impl_class(yaml_path=resolved, model_type=model_type, **kwargs)

        # No autodiscovered implementation found
        raise ValueError(
            "Unknown engine implementation for "
            f"engine_type='{engine_type}' model_type='{model_type}'. "
            "Ensure there is a "
            f"src/engine/{engine_type}/{model_type}.py defining a BaseEngine subclass."
        )


class UniversalEngine:
    """Universal engine interface that can run any registered engine"""

    def __init__(
        self,
        engine_type: str | None = None,
        yaml_path: str | None = None,
        model_type: Optional[str] = None,
        **kwargs,
    ):
        self.registry = EngineRegistry()
        self.engine:BaseEngine = self.registry.create_engine(
            engine_type=engine_type,
            yaml_path=yaml_path,
            model_type=model_type,
            **kwargs,
        )
        self.engine_type = engine_type
        self.model_type = model_type
        
        if not self.engine_type:
            self.engine_type = self.engine.config.get("engine", None)
        if not self.model_type:
            self.model_type = self.engine.model_type

    @torch.no_grad()
    def run(self, *args, **kwargs):
        """Run the engine with given parameters"""
        default_kwargs = self.engine._get_default_kwargs("run")
        merged_kwargs = {**default_kwargs, **kwargs}
        return self.engine.run(*args, **merged_kwargs)

    def __getattr__(self, name):
        """Delegate any missing attributes to the underlying engine"""
        return getattr(self.engine, name)

    def __str__(self):
        return f"UniversalEngine(engine_type={self.engine_type}, model_type={self.model_type})"

    def __repr__(self):
        return self.__str__()


# Global registry instance
_global_registry = EngineRegistry()


def get_engine_registry() -> EngineRegistry:
    """Get the global engine registry"""
    return _global_registry


def create_engine(
    yaml_path: str,
    engine_type: str | None = None,
    model_type: str | None = None,
    **kwargs,
) -> BaseEngine:
    """Convenience function to create a concrete engine instance.

    This uses the global :class:`EngineRegistry` and supports both legacy
    family-level engines and the new autodiscovered engines, where
    ``engine_type`` is the directory name under ``src/engine`` and
    ``model_type`` is the stem of the Python file.
    """

    return _global_registry.create_engine(
        engine_type=engine_type,
        yaml_path=yaml_path,
        model_type=model_type,
        **kwargs,
    )


def list_available_engines() -> List[str]:
    """List all available engine types"""
    return _global_registry.list_engines()<|MERGE_RESOLUTION|>--- conflicted
+++ resolved
@@ -7,10 +7,7 @@
 from src.engine.base_engine import BaseEngine
 from src.manifest.resolver import resolve_manifest_reference
 from loguru import logger
-<<<<<<< HEAD
-=======
 import traceback
->>>>>>> 63d9d3a4
 
 class EngineRegistry:
     """Central registry for all engine implementations.
@@ -67,12 +64,8 @@
                     module = importlib.import_module(module_name)
                 except Exception as e:
                     # Best-effort discovery; failures here should not block startup
-<<<<<<< HEAD
-                    logger.error(f"Error importing module {module_name}: {e}")
-=======
                     logger.error(f"Failed to import module {module_name}: {Exception}")
                     logger.debug("Traceback:\n" + traceback.format_exc())
->>>>>>> 63d9d3a4
                     continue
                 for attr_name in dir(module):
                     attr = getattr(module, attr_name)
