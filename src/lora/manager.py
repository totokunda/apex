import os
import re
import hashlib
from dataclasses import dataclass
from typing import Callable, Dict, List, Optional, Tuple, Union
from src.converters.convert import (
    get_transformer_converter_by_model_name,
    strip_common_prefix,
)
from src.lora.lora_converter import LoraConverter
import torch
from loguru import logger
from diffusers.loaders import PeftAdapterMixin
from safetensors.torch import load_file
from src.mixins.download_mixin import DownloadMixin
from src.utils.defaults import DEFAULT_LORA_SAVE_PATH
from urllib.parse import urlencode
import torch.nn as nn
from safetensors.torch import safe_open

# Ensure PEFT is patched to handle GGML / FP8-scaled linears with a custom LoRA wrapper.
from src.lora.quantized_lora import patch_peft_for_quantized_lora

def build_lora_names(key, lora_down_key, lora_up_key, is_native_weight):
    base = "diffusion_model." if is_native_weight else ""
    lora_down = base + key.replace(".weight", lora_down_key)
    lora_up = base + key.replace(".weight", lora_up_key)
    lora_alpha = base + key.replace(".weight", ".alpha")
    return lora_down, lora_up, lora_alpha

def load_and_merge_lora_weight(
    model: nn.Module,
    lora_state_dict: dict,
    lora_down_key: str=".lora_A.weight",
    lora_up_key: str=".lora_B.weight"):

    is_native_weight = any("diffusion_model." in key for key in lora_state_dict)
    for key, value in model.named_parameters():
        lora_down_name, lora_up_name, lora_alpha_name = build_lora_names(
            key, lora_down_key, lora_up_key, is_native_weight
        )
        if lora_down_name in lora_state_dict:
            lora_down = lora_state_dict[lora_down_name]
            lora_up = lora_state_dict[lora_up_name]
            lora_alpha = float(lora_state_dict[lora_alpha_name])
            rank = lora_down.shape[0]
            scaling_factor = lora_alpha / rank
            assert lora_up.dtype == torch.float32
            assert lora_down.dtype == torch.float32
            delta_W = scaling_factor * torch.matmul(lora_up, lora_down)
            value.data = (value.data + delta_W).to(value.dtype)

    return model

def load_and_merge_lora_weight_from_safetensors(
    model: nn.Module,
    lora_weight_path:str,
    lora_down_key:str=".lora_A.weight",
    lora_up_key:str=".lora_B.weight"):
    lora_state_dict = {}
    with safe_open(lora_weight_path, framework="pt", device="cpu") as f:
        for key in f.keys():
            lora_state_dict[key] = f.get_tensor(key)
    
    converter = get_transformer_converter_by_model_name(model.__class__.__name__)
    lora_converter = LoraConverter()
    if converter is not None:
        converter.convert(lora_state_dict)
    lora_converter.convert(lora_state_dict)
    
    model = load_and_merge_lora_weight(model, lora_state_dict, lora_down_key, lora_up_key)
    return model

patch_peft_for_quantized_lora()

try:
    from nunchaku.lora.flux.compose import compose_lora
except ImportError:
    compose_lora = None


@dataclass
class LoraItem:
    # A single LoRA entry that may consist of 1+ files (.safetensors/.bin and optional .json config)
    source: str
    local_paths: List[str]
    scale: float = 1.0
    name: Optional[str] = None
    component: Optional[str] = None


class LoraManager(DownloadMixin):
    def __init__(self, save_dir: str = DEFAULT_LORA_SAVE_PATH) -> None:
        self.save_dir = save_dir
        os.makedirs(self.save_dir, exist_ok=True)
        # cache source->LoraItem to avoid repeated downloads
        self._cache: Dict[str, LoraItem] = {}

    def _hash(self, text: str) -> str:
        return hashlib.sha256(text.encode()).hexdigest()[:16]


    def resolve(
        self,
        source: str,
        prefer_name: Optional[str] = None,
        progress_callback: Optional[
            Callable[[int, Optional[int], Optional[str]], None]
        ] = None,
    ) -> LoraItem:
        """
        Resolve and download a LoRA from any supported source:
        - HuggingFace repo or file path
        - CivitAI model or file URL (e.g., https://civitai.com/api/download/models/<id>)
        - Generic direct URL
        - Local path (dir or file)
        Returns a LoraItem with one or more local file paths.
        """
        if source in self._cache:
            return self._cache[source]

        # Local path – nothing to download, so no progress_callback needed
        if os.path.exists(source):
            paths = self._collect_lora_files(source)
            item = LoraItem(
                source=source,
                local_paths=paths,
                name=prefer_name or os.path.basename(source),
            )
            self._cache[source] = item
            return item

        # CivitAI integration: support plain download links and model/file ids
        if self._is_civitai(source):
            # Model-id style spec, delegate to helper with progress
            if source.startswith("civitai:"):
                local_path = self._download_from_civitai_spec(
                    source,
                    progress_callback=progress_callback,
                )
            else:
                # Direct CivitAI download URL
                local_path = self._download(
                    source,
                    self.save_dir,
                    progress_callback=progress_callback,
                )
            paths = self._collect_lora_files(local_path)
            item = LoraItem(
                source=source,
                local_paths=paths,
                name=prefer_name or self._infer_name(source, local_path),
            )
            self._cache[source] = item
            return item

        # Generic URL / HF / cloud / path handled by DownloadMixin with progress
        local_path = self._download(
            source,
            self.save_dir,
            progress_callback=progress_callback,
        )
        paths = self._collect_lora_files(local_path)
        item = LoraItem(
            source=source,
            local_paths=paths,
            name=prefer_name or self._infer_name(source, local_path),
        )
        self._cache[source] = item
        return item

    def _looks_like_hf_file(self, text: str) -> bool:
        # matches org/repo/…/file.safetensors or similar
        return bool(re.match(r"^[\w\-]+/[\w\-]+/.+\.[A-Za-z0-9]+$", text))

    def _is_civitai(self, url: str) -> bool:
        return "civitai.com" in url or url.startswith("civitai:")

    def _infer_name(self, source: str, local_path: str) -> str:
        if os.path.isdir(local_path):
            return os.path.basename(local_path.rstrip("/"))
        return os.path.splitext(os.path.basename(local_path))[0]

    def _collect_lora_files(self, path: str) -> List[str]:
        """Return a list of LoRA weight files for a given path (dir or file)."""
        if not path:
            return []
        if os.path.isdir(path):
            files = []
            for root, _dirs, fnames in os.walk(path):
                for fn in fnames:
                    path = os.path.join(root, fn)
                    if self._is_lora_file(path):
                        files.append(path)
            return sorted(files)
        if os.path.isfile(path) and self._is_lora_file(path):
            return [path]
        return []

    def _is_lora_file(self, filename: str) -> bool:
        """
        Heuristic check for whether a file is *likely* a LoRA weights file.
        Designed to be very cheap in CPU usage:
        - Only checks the extension.
        - Optionally sniffs a tiny header to rule out obvious HTML/text error pages.
        """
        try:
            with open(filename, "rb") as f:
                head = f.read(2048)
        except OSError:
            return False

        if not head:
            return False

        # If this decodes cleanly to mostly text and looks like HTML or an error,
        # treat it as "not a LoRA file". This keeps CPU usage tiny while avoiding
        # obviously-wrong files.
        text_sample = head.decode("utf-8", errors="ignore").lstrip().lower()
        html_markers = ("<!doctype html", "<html", "<head", "<body")
        if text_sample.startswith(html_markers):
            return False

        # Common text error indicators near the top of the file.
        for marker in ("error", "not found", "access denied"):
            if marker in text_sample[:512]:
                return False

        return True

    def _clean_adapter_name(self, name: str) -> str:
        if len(name) > 64:
            name = name[:64]
        if "." in name or "/" in name:
            name = name.replace(".", "_").replace("/", "_")
        return name
    
    def _get_prefix_key(self, keys:List[str]):
        prefix = None
        if keys[0].startswith("transformer") and keys[-1].startswith(
            "transformer"
        ):
            prefix = "transformer"
        elif keys[0].startswith("diffusion_model") and keys[-1].startswith(
            "diffusion_model"
        ):
            prefix = "diffusion_model"
        elif keys[0].startswith("model") and keys[-1].startswith("model"):
            prefix = "model"
            
        return prefix
        

    def load_into(
        self,
        model: Union[torch.nn.Module, PeftAdapterMixin],
        loras: List[Union[str, LoraItem, Tuple[Union[str, LoraItem], float]]],
        adapter_names: Optional[List[str]] = None,
        scales: Optional[List[float]] = None,
        replace_keys: bool = True,
    ) -> List[LoraItem]:
        """
        Load multiple LoRAs into a PEFT-enabled model. Supports per-adapter scaling.
        - loras can be strings (sources), LoraItem, or tuples of (source|LoraItem, scale)
        - adapter_names optionally overrides adapter naming
        - scales optionally overrides per-adapter scale values
        Returns resolved LoraItem objects in load order.
        """

        if not hasattr(model, "set_adapters"):
            raise ValueError(
                "Model doesn't support PEFT/LoRA. Ensure transformer inherits PeftAdapterMixin."
            )

        # verify the state dict is correct or convert it to the correct format

        resolved: List[LoraItem] = []
        final_names: List[str] = []
        final_scales: List[float] = []
        loaded_resolved: List[LoraItem] = []
        for idx, entry in enumerate(loras):
            scale: float = 1.0
            if isinstance(entry, tuple):
                src_or_item, scale = entry
            else:
                src_or_item = entry

            if isinstance(src_or_item, LoraItem):
                item = src_or_item
            else:
                item = self.resolve(str(src_or_item))

            # override from global scales list if provided
            if scales is not None and idx < len(scales) and scales[idx] is not None:
                scale = float(scales[idx])
            item.scale = float(scale)
            resolved.append(item)

        if hasattr(model, "update_lora_params") and compose_lora is not None:
            composed_lora = []
            for i, item in enumerate(resolved):
                for local_path in item.local_paths:
                    composed_lora.append((local_path, item.scale))
            composed_lora = compose_lora(composed_lora)
            model.update_lora_params(composed_lora)
        else:
            for i, item in enumerate(resolved):
                adapter_name = (
                    adapter_names[i]
                    if adapter_names and i < len(adapter_names) and adapter_names[i]
                    else item.name or f"lora_{self._hash(item.source)}"
                )
                final_names.append(adapter_name)
                final_scales.append(item.scale)
                # diffusers supports str or dict mapping for multiple files; we load one-by-one if multiple

                for local_path in item.local_paths:
                    class_name = getattr(model.config, "_class_name", "lora")
                    #model = load_and_merge_lora_weight_from_safetensors(model, local_path)
                    #continue

                    local_path_state_dict = self.maybe_convert_state_dict(
                        local_path, class_name
                    )

                    local_path_state_dict = strip_common_prefix(
                        local_path_state_dict, model.state_dict()
                    )

                    # Normalize keys that include an embedded adapter name, e.g.:
                    # "vace_blocks.0.attn2.to_k.lora_B.default.weight"
                    # becomes "vace_blocks.0.attn2.to_k.lora_B.weight"

                    local_path_state_dict = self._strip_adapter_name_from_keys(
                        local_path_state_dict
                    )


                    keys = list(local_path_state_dict.keys())
                    prefix = self._get_prefix_key(keys)
                    # ensure adapter name is not too long and does not have . or / in it if so remove it
                    adapter_name = self._clean_adapter_name(adapter_name)
<<<<<<< HEAD


=======
                    
>>>>>>> f361250e
                    model.load_lora_adapter(
                        local_path_state_dict, adapter_name=adapter_name, prefix=prefix
                    )


                    logger.info(f"Loaded LoRA {adapter_name} from {local_path}")

            # Activate all adapters with their weights in one call
            try:
                model.set_adapters(final_names, weights=final_scales)
                loaded_resolved.append(resolved[i])
            except Exception as e:
                raise e  # For now
                logger.warning(
                    f"Failed to activate adapters {final_names} with scales {final_scales}: {e}"
                )
        
        return loaded_resolved

    def maybe_convert_state_dict(self, local_path: str, model_name: str):
        state_dict = self.load_file(local_path)
        converter = get_transformer_converter_by_model_name(model_name)
        if converter is not None:
            converter.convert(state_dict)
        lora_converter = LoraConverter()
        lora_converter.convert(state_dict)
        return state_dict

    def _format_to_extension(self, format: str) -> str:
        format = format.lower()
        if format == "safetensors" or format == "safetensor":
            return "safetensors"
        elif (
            format == "pickletensor"
            or format == "pickle"
            or format == "pt"
            or format == "pth"
        ):
            return "pt"
        else:
            return "safetensors"  # default to safetensors

    def _download_from_civitai_spec(
        self,
        spec: str,
        progress_callback: Optional[
            Callable[[int, Optional[int], Optional[str]], None]
        ] = None,
    ) -> str:
        """
        Support strings like:
          - "civitai:MODEL_ID" -> fetch model metadata, pick first LoRA SafeTensor file
          - "civitai-file:FILE_ID" -> download that specific file id
        Returns a local path (file) to the downloaded artifact.
        """
        import requests

        api_key = os.getenv("CIVITAI_API_KEY", None)
        headers = {"User-Agent": "apex-lora-manager/1.0"}
        if api_key:
            headers["Authorization"] = f"Bearer {api_key}"

        def download_file_id(
            file_id: Union[int, str], format: Optional[str] = None
        ) -> str:
            url = f"https://civitai.com/api/download/models/{file_id}"
            url_params = {}
            if format is not None and format == "safetensors" or format == "pt":
                url_params["type"] = "Model"
                url_params["format"] = (
                    "SafeTensor"
                    if format == "safetensors" or format == "safetensor"
                    else "PickleTensor"
                )
            api_key = os.getenv("CIVITAI_API_KEY", None)
            if api_key:
                url_params["token"] = api_key
            url_params = urlencode(url_params)
            url = f"{url}?{url_params}"
            local_path = self.download_from_url(
                url,
                self.save_dir,
                progress_callback=progress_callback,
                filename=f"{file_id}.{format}" if format else None,
            )
            return local_path

        if spec.startswith("civitai-file:"):
            file_id = spec.split(":", 1)[1]
            return download_file_id(file_id, format)

        # civitai:MODEL_ID
        model_id = spec.split(":", 1)[1]
        meta_url = f"https://civitai.com/api/v1/models/{model_id}"
        # Metadata fetch is typically small; no need to wire byte-level progress here.
        resp = requests.get(meta_url, headers=headers, timeout=20)
        resp.raise_for_status()
        data = resp.json()
        # Find a file that looks like a LoRA in SafeTensor format
        format = None
        for version in data.get("modelVersions", []):
            file_id = version.get("id")
            for f in version.get("files", []):
                fname = f.get("name") or ""
                format = f.get("metadata", {}).get("format", "").lower()
                format = self._format_to_extension(format)
                if (
                    fname.lower().endswith((".safetensors", ".pt", ".bin"))
                    and file_id is not None
                ):
                    return download_file_id(file_id, format)

        raise RuntimeError(f"No downloadable files found for CivitAI model {model_id}")

    def load_file(self, local_path: str) -> Dict[str, torch.Tensor]:
        if local_path.endswith(".safetensors"):
            return load_file(local_path)
        else:
            torch.load(local_path)

    def _strip_adapter_name_from_keys(
        self, state_dict: Dict[str, torch.Tensor]
    ) -> Dict[str, torch.Tensor]:
        """
        Some PEFT exports include the adapter name in the key, e.g.:
          "vace_blocks.0.attn2.to_k.lora_B.default.weight"
        where "default" (or any other string) is the adapter name.
        This method removes that adapter-name segment so the key becomes:
          "vace_blocks.0.attn2.to_k.lora_B.weight".
        """
        new_state: Dict[str, torch.Tensor] = {}
        for key, value in state_dict.items():
            parts = key.split(".")
            # Look for the specific pattern: ... lora_A|lora_B.<adapter_name>.weight|bias|alpha
            if (
                len(parts) >= 3
                and parts[-3] in ("lora_A", "lora_B")
                and parts[-1] in ("weight", "bias", "alpha")
                and parts[-2] not in ("lora_A", "lora_B")
            ):
                # Drop the adapter name (the penultimate component)
                parts.pop(-2)
                key = ".".join(parts)
            new_state[key] = value

        del state_dict
        return new_state<|MERGE_RESOLUTION|>--- conflicted
+++ resolved
@@ -340,12 +340,7 @@
                     prefix = self._get_prefix_key(keys)
                     # ensure adapter name is not too long and does not have . or / in it if so remove it
                     adapter_name = self._clean_adapter_name(adapter_name)
-<<<<<<< HEAD
-
-
-=======
                     
->>>>>>> f361250e
                     model.load_lora_adapter(
                         local_path_state_dict, adapter_name=adapter_name, prefix=prefix
                     )
